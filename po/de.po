--- conflicted
+++ resolved
@@ -8,13 +8,8 @@
 msgstr ""
 "Project-Id-Version: fetchmail 7.0.0-alpha5\n"
 "Report-Msgid-Bugs-To: fetchmail-devel@lists.berlios.de\n"
-<<<<<<< HEAD
-"POT-Creation-Date: 2013-04-23 00:55+0200\n"
-"PO-Revision-Date: 2013-04-23 01:12+0200\n"
-=======
 "POT-Creation-Date: 2014-05-20 21:56+0200\n"
 "PO-Revision-Date: 2014-05-20 21:58+0200\n"
->>>>>>> f287ff47
 "Last-Translator: Matthias Andree <matthias.andree@gmx.de>\n"
 "Language-Team: Deutsch <de@li.org>\n"
 "Language: de\n"
@@ -37,15 +32,9 @@
 msgid "krb5_sendauth: %s [server says '%s']\n"
 msgstr "krb5_sendauth: %s [Server sagt „%s“]\n"
 
-<<<<<<< HEAD
-#: driver.c:259
-msgid "Subject: Fetchmail oversized-messages warning"
-msgstr "Subject: Fetchmail-Warnung: übergroße Nachrichten"
-=======
 #: driver.c:345
 msgid "Fetchmail oversized-messages warning"
 msgstr "Fetchmail-Warnung: übergroße Nachrichten"
->>>>>>> f287ff47
 
 #: driver.c:263
 #, c-format
@@ -178,15 +167,9 @@
 msgid "timeout after %d seconds.\n"
 msgstr "Zeitüberschreitung nach %d Sekunden.\n"
 
-<<<<<<< HEAD
-#: driver.c:876
-msgid "Subject: fetchmail sees repeated timeouts"
-msgstr "Subject: fetchmail erlebt wiederholte Zeitüberschreitungen"
-=======
 #: driver.c:926
 msgid "fetchmail sees repeated timeouts"
 msgstr "fetchmail erlebt wiederholte Zeitüberschreitungen"
->>>>>>> f287ff47
 
 #: driver.c:879
 #, c-format
@@ -2927,19 +2910,9 @@
 msgid "Unexpected non-503 response to LMTP EOM: %s\n"
 msgstr "Unerwartete Nicht-503-Erwiderung auf LMTP EOM: %s\n"
 
-<<<<<<< HEAD
-#: sink.c:1580
-msgid ""
-"-- \n"
-"The Fetchmail Daemon"
-msgstr ""
-"-- \n"
-"Der Fetchmail-Dämon"
-=======
 #: sink.c:1623
 msgid "The Fetchmail Daemon"
 msgstr "Der Fetchmail-Dämon"
->>>>>>> f287ff47
 
 #: smtp.c:81
 msgid "ESMTP CRAM-MD5 Authentication...\n"
