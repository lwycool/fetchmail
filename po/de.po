# translation of de.po to Deutsch
# German Messages for fetchmail.
# Copyright (C) 2001, 2005, 2006 Free Software Foundation, Inc.
# Michael Piefel <piefel@informatik.hu-berlin.de>, 2001, 2002, 2003.
# Matthias Andree <matthias.andree@gmx.de>, 2004 - 2014
#
msgid ""
msgstr ""
"Project-Id-Version: fetchmail 7.0.0-alpha5\n"
"Report-Msgid-Bugs-To: fetchmail-devel@lists.sourceforge.net\n"
<<<<<<< HEAD
"POT-Creation-Date: 2014-10-24 22:17+0200\n"
"PO-Revision-Date: 2014-10-24 22:18+0200\n"
=======
"POT-Creation-Date: 2014-11-22 00:12+0100\n"
"PO-Revision-Date: 2014-11-22 00:29+0100\n"
>>>>>>> fd20cf68
"Last-Translator: Matthias Andree <matthias.andree@gmx.de>\n"
"Language-Team: Deutsch <de@li.org>\n"
"Language: de\n"
"MIME-Version: 1.0\n"
"Content-Type: text/plain; charset=UTF-8\n"
"Content-Transfer-Encoding: 8bit\n"
"Plural-Forms:  nplurals=2; plural=(n != 1);\n"

#: cram.c:93
msgid "could not decode BASE64 challenge\n"
msgstr "BASE64-Herausforderung konnte nicht dekodiert werden\n"

#: cram.c:101
#, c-format
msgid "decoded as %s\n"
msgstr "dekodiert als %s\n"

#: driver.c:173 driver.c:179
#, c-format
msgid "krb5_sendauth: %s [server says '%s']\n"
msgstr "krb5_sendauth: %s [Server sagt „%s“]\n"

#: driver.c:259
msgid "Fetchmail oversized-messages warning"
msgstr "Fetchmail-Warnung: übergroße Nachrichten"

#: driver.c:263
#, c-format
msgid "The following oversized messages were deleted on server %s account %s:"
msgstr ""
"Die folgenden übergroßen Nachrichten wurden vom \n"
"Konto %2$s auf dem Mail-Server %1$s: gelöscht:"

#: driver.c:267
#, c-format
msgid "The following oversized messages remain on server %s account %s:"
msgstr ""
"Die folgenden übergroßen Nachrichten verbleiben für das\n"
"Konto %2$s auf dem Mail-Server %1$s:"

#: driver.c:286
#, c-format
msgid "  %d message  %d octets long deleted by fetchmail."
msgid_plural "  %d messages %d octets long deleted by fetchmail."
msgstr[0] "  %d Nachricht,   %d Bytes lang, von fetchmail ausgelassen."
msgstr[1] "  %d Nachrichten, %d Bytes lang, von fetchmail ausgelassen."

#: driver.c:291
#, c-format
msgid "  %d message  %d octets long skipped by fetchmail."
msgid_plural "  %d messages %d octets long skipped by fetchmail."
msgstr[0] "  %d Nachricht,   %d Bytes lang, von fetchmail ausgelassen."
msgstr[1] "  %d Nachrichten, %d Bytes lang, von fetchmail ausgelassen."

#: driver.c:437
#, c-format
msgid "skipping message %s@%s:%d"
msgstr "Nachricht %s@%s:%d wird ausgelassen"

#: driver.c:491
#, c-format
msgid "skipping message %s@%s:%d (%d octets)"
msgstr "Nachricht %s@%s:%d (%d Bytes) wird ausgelassen"

#: driver.c:507
msgid " (length -1)"
msgstr " (Länge -1)"

#: driver.c:510
msgid " (oversized)"
msgstr " (übergroß)"

#: driver.c:528
#, c-format
msgid "couldn't fetch headers, message %s@%s:%d (%d octets)\n"
msgstr ""
"Kopfzeilen konnten nicht geholt werden, Nachricht %s@%s:%d (%d Bytes)\n"

#: driver.c:546
#, c-format
msgid "reading message %s@%s:%d of %d"
msgstr "Nachricht %s@%s:%d von %d wird gelesen"

#: driver.c:551
#, c-format
msgid " (%d octets)"
msgstr " (%d Bytes)"

#: driver.c:552
#, c-format
msgid " (%d header octets)"
msgstr " (%d Bytes im Nachrichtenkopf)"

#: driver.c:658
#, c-format
msgid " (%d body octets)"
msgstr " (%d Bytes im Nachrichtenkörper)"

#: driver.c:720
#, c-format
msgid ""
"message %s@%s:%d was not the expected length (%d actual != %d expected)\n"
msgstr ""
"Nachricht %s@%s:%d hatte nicht die erwartete Länge (%d tatsächlich != %d "
"erwartet)\n"

#: driver.c:752
msgid " retained\n"
msgstr " aufbewahrt\n"

#: driver.c:762
msgid " flushed\n"
msgstr " gelöscht\n"

#: driver.c:774
msgid " not flushed\n"
msgstr " nicht gelöscht\n"

#: driver.c:792
#, c-format
msgid "fetchlimit %d reached; %d message left on server %s account %s\n"
msgid_plural ""
"fetchlimit %d reached; %d messages left on server %s account %s\n"
msgstr[0] ""
"fetchlimit %d erreicht; %d Nachricht auf Server %s Konto %s verblieben\n"
msgstr[1] ""
"fetchlimit %d erreicht; %d Nachrichten auf Server %s Konto %s verblieben\n"

#: driver.c:849
#, c-format
msgid "timeout after %d seconds waiting to connect to server %s.\n"
msgstr ""
"Zeitüberschreitung nach %d Sekunden beim Warten auf Verbindung mit Server "
"%s.\n"

#: driver.c:853
#, c-format
msgid "timeout after %d seconds waiting for server %s.\n"
msgstr "Zeitüberschreitung nach %d Sekunden beim Warten auf Server %s.\n"

#: driver.c:857
#, c-format
msgid "timeout after %d seconds waiting for %s.\n"
msgstr "Zeitüberschreitung nach %d Sekunden beim Warten auf %s.\n"

#: driver.c:862
#, c-format
msgid "timeout after %d seconds waiting for listener to respond.\n"
msgstr ""
"Zeitüberschreitung nach %d Sekunden beim Warten Antwort des SMTP/LMTP-"
"Servers.\n"

#: driver.c:865
#, c-format
msgid "timeout after %d seconds.\n"
msgstr "Zeitüberschreitung nach %d Sekunden.\n"

#: driver.c:877
msgid "fetchmail sees repeated timeouts"
msgstr "fetchmail erlebt wiederholte Zeitüberschreitungen"

#: driver.c:880
#, c-format
msgid ""
"Fetchmail saw more than %d timeouts while attempting to get mail from %s@"
"%s.\n"
msgstr ""
"Fetchmail hat mehr als %d Zeitüberschreitungen erhalten beim Versuch, Mail "
"von %s@%s abzuholen.\n"

#: driver.c:884
msgid ""
"This could mean that your mailserver is stuck, or that your SMTP\n"
"server is wedged, or that your mailbox file on the server has been\n"
"corrupted by a server error.  You can run `fetchmail -v -v' to\n"
"diagnose the problem.\n"
"\n"
"Fetchmail won't poll this mailbox again until you restart it.\n"
msgstr ""
"Das könnte bedeuten, dass Ihr Mailserver hängengeblieben ist, oder das sich\n"
"Ihr SMTP-Server verkeilt hat, oder dass Ihre Mailbox-Datei auf dem Server\n"
"durch einen Server-Fehler korrumpiert ist. Sie können „fetchmail -v -v“ "
"auf-\n"
"rufen, um das Problem zu diagnostizieren.\n"
"\n"
"Fetchmail wird diese Mailbox nicht mehr abfragen, bis Sie es erneut starten\n"

#: driver.c:910
#, c-format
msgid "pre-connection command terminated with signal %d\n"
msgstr "Vor-Verbindungs-Befehl wurde mit Signal %d beendet\n"

#: driver.c:913
#, c-format
msgid "pre-connection command failed with status %d\n"
msgstr "Vor-Verbindungs-Befehl scheiterte mit Status %d\n"

#: driver.c:937
#, c-format
msgid "couldn't find HESIOD pobox for %s\n"
msgstr "konnte das HESIOD-Postfach für %s nicht finden\n"

#: driver.c:958
msgid "Lead server has no name.\n"
msgstr "Erster Server hat keinen Namen.\n"

#: driver.c:985
#, c-format
msgid "couldn't find canonical DNS name of %s (%s): %s\n"
msgstr "konnte kanonischen DNS-Namen von %s (%s) nicht finden: %s\n"

#: driver.c:1032
#, c-format
msgid "%s connection to %s failed"
msgstr "%s-Verbindung zu %s fehlgeschlagen"

#: driver.c:1060
msgid "SSL connection failed.\n"
msgstr "SSL-Verbindung fehlgeschlagen.\n"

#: driver.c:1104
#, c-format
msgid "Lock-busy error on %s@%s\n"
msgstr "Lock-beschäftigt-Fehler bei %s@%s\n"

#: driver.c:1108
#, c-format
msgid "Server busy error on %s@%s\n"
msgstr "Server-beschäftigt-Fehler bei %s@%s\n"

#: driver.c:1113
#, c-format
msgid "Authorization failure on %s@%s%s\n"
msgstr "Authentifikationsfehlschlag bei %s@%s%s\n"

#: driver.c:1116
msgid " (previously authorized)"
msgstr " (vormals autorisiert)"

#: driver.c:1119
msgid "For help, see http://www.fetchmail.info/fetchmail-FAQ.html#R15\n"
msgstr ""
"Hilfe (auf Englisch): siehe http://www.fetchmail.info/fetchmail-FAQ."
"html#R15\n"

#: driver.c:1140
#, c-format
msgid "fetchmail authentication failed on %s@%s"
msgstr "Fetchmail: Authentifikation fehlgeschlagen bei %s@%s"

#: driver.c:1144
#, c-format
msgid "Fetchmail could not get mail from %s@%s.\n"
msgstr "Fetchmail konnte keine Mail von %s@%s erhalten.\n"

#
#: driver.c:1148
msgid ""
"The attempt to get authorization failed.\n"
"Since we have already succeeded in getting authorization for this\n"
"connection, this is probably another failure mode (such as busy server)\n"
"that fetchmail cannot distinguish because the server didn't send a useful\n"
"error message."
msgstr ""
"Der Versuch zur Authentifikation scheiterte.  Da wir bereits\n"
"erfolgreiche Authentifikationen für diese Verbindung durchgeführt haben,\n"
"ist dies vermutlich ein anderer Fehler (wie z. B. ein beschäftigter\n"
"Server), den fetchmail nicht unterscheiden kann, weil der Server keine\n"
"brauchbare Fehlermeldung geliefert hat."

#
#: driver.c:1154
msgid ""
"\n"
"However, if you HAVE changed your account details since starting the\n"
"fetchmail daemon, you need to stop the daemon, change your configuration\n"
"of fetchmail, and then restart the daemon.\n"
"\n"
"The fetchmail daemon will continue running and attempt to connect\n"
"at each cycle.  No future notifications will be sent until service\n"
"is restored."
msgstr ""
"\n"
"Wenn sich allerdings tatsächlich die Details Ihres Accounts geändert\n"
"haben, seit Sie den fetchmail-Dämonen gestartet haben, dann müssen Sie\n"
"den Dämonen beenden, die Konfiguration ändern und den Dämonen neu\n"
"starten.\n"
"\n"
"Der fetchmail-Dämon wird weiterhin laufen und bei jedem Durchgang\n"
"versuchen, eine Verbindung herzustellen. Es werden bis zur\n"
"Wiederherstellung des Dienstes keine weiteren Meldungen gesendet."

#
#: driver.c:1164
msgid ""
"The attempt to get authorization failed.\n"
"This probably means your password is invalid, but some servers have\n"
"other failure modes that fetchmail cannot distinguish from this\n"
"because they don't send useful error messages on login failure.\n"
"\n"
"The fetchmail daemon will continue running and attempt to connect\n"
"at each cycle.  No future notifications will be sent until service\n"
"is restored."
msgstr ""
"Der Versuch zur Authentifikation scheiterte.\n"
"\n"
"Das bedeutet vermutlich, dass Ihr Passwort nicht stimmt, doch manche Server\n"
"haben andere Fehlerbedingungen, die fetchmail nicht von dieser "
"unterscheiden\n"
"kann, da sie keine brauchbare Fehlermeldung liefern.\n"
"\n"
"Der fetchmail-Dämon wird weiterhin laufen und bei jedem Durchgang\n"
"versuchen, eine Verbindung herzustellen. Es werden bis zur\n"
"Wiederherstellung des Dienstes keine weiteren Meldungen gesendet."

#: driver.c:1180
#, c-format
msgid "Repoll immediately on %s@%s\n"
msgstr "Sofortige erneute Abfrage von %s@%s\n"

#: driver.c:1185
#, c-format
msgid "Unknown login or authentication error on %s@%s\n"
msgstr "Unbekannter Einlogg- oder Authentifikationsfehler bei %s@%s\n"

#: driver.c:1209
#, c-format
msgid "Authorization OK on %s@%s\n"
msgstr "Authentifikation OK bei %s@%s\n"

#: driver.c:1215
#, c-format
msgid "fetchmail authentication OK on %s@%s"
msgstr "Fetchmail: Authentifikation OK bei %s@%s"

#: driver.c:1219
#, c-format
msgid "Fetchmail was able to log into %s@%s.\n"
msgstr "Fetchmail war in der Lage, sich bei %s@%s einzuloggen.\n"

#
#: driver.c:1223
msgid "Service has been restored.\n"
msgstr "Der Dienst ist wieder hergestellt.\n"

#: driver.c:1256
#, c-format
msgid "selecting or re-polling folder %s\n"
msgstr "Ordner %s wird gewählt oder erneut abgefragt\n"

#: driver.c:1258
msgid "selecting or re-polling default folder\n"
msgstr "Vorgabe-Ordner wird gewählt oder erneut abgefragt\n"

#: driver.c:1270
#, c-format
msgid "%s at %s (folder %s)"
msgstr "%s bei %s (Ordner %s)"

#: driver.c:1273 rcfile_y.y:419
#, c-format
msgid "%s at %s"
msgstr "%s bei %s"

#: driver.c:1278
#, c-format
msgid "Polling %s\n"
msgstr "Frage %s ab\n"

#: driver.c:1282
#, c-format
msgid "%d message (%d %s) for %s"
msgid_plural "%d messages (%d %s) for %s"
msgstr[0] "%d Nachricht (%d %s) für %s"
msgstr[1] "%d Nachrichten (%d %s) für %s"

#: driver.c:1285
msgid "seen"
msgid_plural "seen"
msgstr[0] "gesehene"
msgstr[1] "gesehene"

#: driver.c:1288
#, c-format
msgid "%d message for %s"
msgid_plural "%d messages for %s"
msgstr[0] "%d Nachricht für %s"
msgstr[1] "%d Nachrichten für %s"

#: driver.c:1295
#, c-format
msgid " (%d octets).\n"
msgstr " (%d Bytes).\n"

#: driver.c:1301
#, c-format
msgid "No mail for %s\n"
msgstr "Keine Post für %s\n"

#: driver.c:1334
msgid "bogus message count!"
msgstr "ungültige Nachrichtenanzahl!"

#: driver.c:1386
#, c-format
msgid "Too many mails skipped (%d > %d) due to transient errors for %s\n"
msgstr ""
"Zu viele Nachrichten (%d > %d) wegen vorübergehender Fehler auf %s "
"übersprungen.\n"

#: driver.c:1487
msgid "socket"
msgstr "Socket"

#: driver.c:1490
msgid "missing or bad RFC822 header or command line option"
msgstr "fehlende oder fehlerhafte RFC822-Kopfzeile oder Befehlszeilenoption"

#: driver.c:1493
msgid "MDA"
msgstr "MDA"

#: driver.c:1496
msgid "client/server synchronization"
msgstr "Klient/Server-Synchronisation"

#: driver.c:1499
msgid "client/server protocol"
msgstr "Klient/Server-Protokoll"

#: driver.c:1502
msgid "lock busy on server"
msgstr "Lock auf Server beschäftigt"

#: driver.c:1505
msgid "SMTP transaction"
msgstr "SMTP-Transaktion"

#: driver.c:1508
msgid "DNS lookup"
msgstr "DNS-Nachschlag"

#: driver.c:1511
msgid "undefined"
msgstr "undefinierter"

#: driver.c:1517
#, c-format
msgid "%s error while fetching from %s@%s and delivering to SMTP host %s\n"
msgstr "%s-Fehler beim Abholen von %s@%s und Auslieferung zum SMTP-Host %s\n"

#: driver.c:1519
msgid "unknown"
msgstr "unbekannt"

#: driver.c:1521
#, c-format
msgid "%s error while fetching from %s@%s\n"
msgstr "%s-Fehler beim Abholen von %s@%s\n"

#: driver.c:1533
#, c-format
msgid "post-connection command terminated with signal %d\n"
msgstr "Nach-Verbindungs-Befehl wurde mit Signal %d beendet\n"

#: driver.c:1535
#, c-format
msgid "post-connection command failed with status %d\n"
msgstr "Nach-Verbindungs-Befehl scheiterte mit Status %d\n"

#: driver.c:1554
msgid "Kerberos V5 support not linked.\n"
msgstr "Kerberos-V5-Unterstützung nicht vorhanden.\n"

#: driver.c:1565
#, c-format
msgid "Option --flush is not supported with %s\n"
msgstr "Option --flush ist mit %s nicht unterstützt\n"

#: driver.c:1571
#, c-format
msgid "Option --all is not supported with %s\n"
msgstr "Option --all ist mit %s nicht unterstützt\n"

#: driver.c:1580
#, c-format
msgid "Option --limit is not supported with %s\n"
msgstr "Option --limit ist mit %s nicht unterstützt\n"

#: env.c:50
#, c-format
msgid ""
"%s: The QMAILINJECT environment variable is set.\n"
"This is dangerous as it can make qmail-inject or qmail's sendmail wrapper\n"
"tamper with your From: or Message-ID: headers.\n"
"Try \"env QMAILINJECT= %s YOUR ARGUMENTS HERE\"\n"
"%s: Abort.\n"
msgstr ""
"%s: Die QMAILINJECT-Umgebungsvariable ist gesetzt.\n"
"Das ist gefährlich, da es qmail-inject oder den Sendmail-Wrapper von qmail "
"dazu\n"
"veranlassen kann, an Ihren From:- oder Message-ID:-Headern herumzudoktern.\n"
"Versuchen Sie es mit „env QMAILINJECT= %s <Argumente> <kommen> <hier>“\n"
"%s: Abbruch.\n"

#: env.c:62
#, c-format
msgid ""
"%s: The NULLMAILER_FLAGS environment variable is set.\n"
"This is dangerous as it can make nullmailer-inject or nullmailer's\n"
"sendmail wrapper tamper with your From:, Message-ID: or Return-Path: "
"headers.\n"
"Try \"env NULLMAILER_FLAGS= %s YOUR ARGUMENTS HERE\"\n"
"%s: Abort.\n"
msgstr ""
"%s: Die NULLMAILER_FLAGS-Umgebungsvariable ist gesetzt.\n"
"Das ist gefährlich, da es nullmailer-inject oder den Sendmail-Wrapper von\n"
"nullmailer dazu veranlassen kann, an Ihren From:-, Message-ID:- oder\n"
"Return-Path:-Headern herumzudoktern.\n"
"Versuchen Sie es mit „env NULLMAILER_FLAGS= %s <Argumente> <kommen> <hier>“\n"
"%s: Abbruch.\n"

#: env.c:74
#, c-format
msgid "%s: You don't exist.  Go away.\n"
msgstr "%s: Sie existieren nicht.  Hinfort!\n"

#: env.c:138
#, c-format
msgid "%s: can't determine your host!"
msgstr "%s: kann Ihren Host nicht bestimmen!"

#: env.c:161
#, c-format
msgid "gethostbyname failed for %s\n"
msgstr "gethostbyname fehlgeschlagen für %s\n"

#: env.c:163
msgid "Cannot find my own host in hosts database to qualify it!\n"
msgstr ""
"Kann meinen eigenen Rechnernamen nicht in der Hosts-Datenbank finden und "
"nicht qualifizieren!\n"

#: env.c:167
msgid ""
"Trying to continue with unqualified hostname.\n"
"DO NOT report broken Received: headers, HELO/EHLO lines or similar "
"problems!\n"
"DO repair your /etc/hosts, DNS, NIS or LDAP instead.\n"
msgstr ""
"Versuche, mit unqualifiziertem Rechnernamen weiterzuarbeiten.\n"
"Bitte KEINE Berichte über defekte Received:-Köpfe, HELO/EHLO-Zeilen oder\n"
"ähnliche Probleme! Bitte reparieren Sie stattdessen ihre /etc/hosts,\n"
"DNS, NIS oder LDAP.\n"

#: etrn.c:46 odmr.c:51
#, c-format
msgid "%s's SMTP listener does not support ESMTP\n"
msgstr "%ss SMTP-Server unterstützt ESMTP nicht\n"

#: etrn.c:52
#, c-format
msgid "%s's SMTP listener does not support ETRN\n"
msgstr "%ss SMTP-Server unterstützt ETRN nicht\n"

#: etrn.c:76
#, c-format
msgid "Queuing for %s started\n"
msgstr "Einreihen für %s begonnen\n"

#: etrn.c:81
#, c-format
msgid "No messages waiting for %s\n"
msgstr "Keine wartenden Nachrichten für %s\n"

#: etrn.c:87
#, c-format
msgid "Pending messages for %s started\n"
msgstr "Schwebende Nachrichten für %s begonnen\n"

#: etrn.c:91
#, c-format
msgid "Unable to queue messages for node %s\n"
msgstr "Kann keine Nachrichten einreihen für Knoten %s\n"

#: etrn.c:95
#, c-format
msgid "Node %s not allowed: %s\n"
msgstr "Knoten %s nicht erlaubt: %s\n"

#: etrn.c:99
msgid "ETRN syntax error\n"
msgstr "ETRN-Syntaxfehler\n"

#: etrn.c:103
msgid "ETRN syntax error in parameters\n"
msgstr "ETRN-Syntaxfehler in Parametern\n"

#: etrn.c:107
#, c-format
msgid "Unknown ETRN error %d\n"
msgstr "Unbekannter ETRN-Fehler %d\n"

#: etrn.c:151
msgid "Option --keep is not supported with ETRN\n"
msgstr "Option --keep ist mit ETRN nicht unterstützt\n"

#: etrn.c:155
msgid "Option --flush is not supported with ETRN\n"
msgstr "Option --flush ist mit ETRN nicht unterstützt\n"

#: etrn.c:159
msgid "Option --folder is not supported with ETRN\n"
msgstr "Option --folder ist mit ETRN nicht unterstützt\n"

#: etrn.c:163
msgid "Option --check is not supported with ETRN\n"
msgstr "Option --check ist mit ETRN nicht unterstützt\n"

#: fetchmail.c:135
msgid ""
"Copyright (C) 2002, 2003 Eric S. Raymond\n"
"Copyright (C) 2004 Matthias Andree, Eric S. Raymond,\n"
"                   Robert M. Funk, Graham Wilson\n"
"Copyright (C) 2005 - 2012 Sunil Shetye\n"
"Copyright (C) 2005 - 2013 Matthias Andree\n"
msgstr ""
"Copyright © 2002, 2003 Eric S. Raymond\n"
"Copyright © 2004 Matthias Andree, Eric S. Raymond,\n"
"                 Robert M. Funk, Graham Wilson\n"
"Copyright © 2005 - 2012 Sunil Shetye\n"
"Copyright © 2005 - 2013 Matthias Andree\n"

#: fetchmail.c:141
msgid ""
"Fetchmail comes with ABSOLUTELY NO WARRANTY. This is free software, and you\n"
"are welcome to redistribute it under certain conditions. For details,\n"
"please see the file COPYING in the source or documentation directory.\n"
msgstr ""
"Fetchmail kommt OHNE JEDE GEWÄHRLEISTUNG. Es ist freie Software, und Sie\n"
"dürfen es unter bestimmten Bedingungen gerne weiterverteilen. Details\n"
"hierzu lesen Sie bitte in der Datei COPYING (englisch) im Quell- oder\n"
"Dokumentationsverzeichnis nach.\n"

#: fetchmail.c:157
#, c-format
msgid "pwmd: error %i: %s\n"
msgstr "pwmd: Fehler %i: %s\n"

#: fetchmail.c:253
#, c-format
msgid "pwmd: %s->%s->hostname: %s\n"
msgstr "pwmd: %s->%s->hostname: %s\n"

#: fetchmail.c:293
#, c-format
msgid "pwmd: %s->%s->port: %s\n"
msgstr "pwmd: %s->%s->port: %s\n"

#: fetchmail.c:314
#, c-format
msgid "pwmd: %s->username: %s\n"
msgstr "pwmd: %s->username: %s\n"

#: fetchmail.c:346
#, c-format
msgid "pwmd: %s->password: %s\n"
msgstr "pwmd: %s->password: %s\n"

#: fetchmail.c:376
#, c-format
msgid "pwmd: %s->%s->ssl: %s\n"
msgstr "pwmd: %s->%s->ssl: %s\n"

#: fetchmail.c:401
#, c-format
msgid "pwmd: %s->%s->sslfingerprint: %s\n"
msgstr "pwmd: %s->%s->sslfingerprint: %s\n"

#: fetchmail.c:456
msgid "WARNING: Running as root is discouraged.\n"
msgstr "WARNUNG: Vom Betrieb mit root-Rechten wird abgeraten.\n"

#: fetchmail.c:468
msgid "fetchmail: invoked with"
msgstr "fetchmail: aufgerufen mit"

#: fetchmail.c:491
msgid "could not get current working directory\n"
msgstr "konnte aktuelles Arbeitsverzeichnis nicht bestimmen\n"

#: fetchmail.c:556
#, c-format
msgid "This is fetchmail release %s"
msgstr "Dies ist fetchmail Version %s"

#: fetchmail.c:581
msgid "The nodetach option is in effect, ignoring logfile option.\n"
msgstr ""
"Die nodetach-Option ist in Gebrauch, die logfile-Option wird ignoriert.\n"

#: fetchmail.c:588
msgid "Not running in daemon mode, ignoring logfile option.\n"
msgstr "Nicht im Daemon-Modus, ignoriere die logfile-Option.\n"

#: fetchmail.c:595
#, c-format
msgid "Logfile \"%s\" does not exist, ignoring logfile option.\n"
msgstr "Die Logdatei \"%s\" existiert nicht, ignoriere die logfile-Option.\n"

#: fetchmail.c:601
#, c-format
msgid "Logfile \"%s\" is not writable, aborting.\n"
msgstr "Die Logdatei \"%s\" ist nicht beschreibbar, breche ab.\n"

#: fetchmail.c:613
#, c-format
msgid ""
"syslog and logfile options are both set, ignoring syslog, and logging to %s"
msgstr ""
"syslog und logfile sind beide gesetzt, ignoriere syslog und logge nach %s"

#: fetchmail.c:698
#, c-format
msgid "Taking options from command line%s%s\n"
msgstr "Erhalte Optionen von Kommandozeile%s%s\n"

#: fetchmail.c:699
msgid " and "
msgstr " und "

#: fetchmail.c:704
#, c-format
msgid "No mailservers set up -- perhaps %s is missing?\n"
msgstr "Keine Mailserver konfiguriert -- vielleicht fehlt %s?\n"

#: fetchmail.c:725
msgid "fetchmail: no mailservers have been specified.\n"
msgstr "fetchmail: es wurden keine Mailserver spezifiziert.\n"

#: fetchmail.c:737
msgid "fetchmail: no other fetchmail is running\n"
msgstr "fetchmail: kein weiteres fetchmail läuft\n"

#: fetchmail.c:743
#, c-format
msgid "fetchmail: error killing %s fetchmail at %ld; bailing out.\n"
msgstr ""
"fetchmail: Fehler beim Abschießen von %s-fetchmail mit Kennung %ld; "
"Abbruch.\n"

#: fetchmail.c:744 fetchmail.c:753
msgid "background"
msgstr "Hintergrund"

#: fetchmail.c:744 fetchmail.c:753
msgid "foreground"
msgstr "Vordergrund"

#: fetchmail.c:752
#, c-format
msgid "fetchmail: %s fetchmail at %ld killed.\n"
msgstr "fetchmail: %s-fetchmail mit Kennung %ld abgeschossen.\n"

#: fetchmail.c:775
msgid ""
"fetchmail: can't check mail while another fetchmail to same host is "
"running.\n"
msgstr ""
"fetchmail: kann Mail nicht abholen, solange auf dem Rechner ein weiteres "
"fetchmail läuft.\n"

#: fetchmail.c:781
#, c-format
msgid ""
"fetchmail: can't poll specified hosts with another fetchmail running at "
"%ld.\n"
msgstr ""
"fetchmail: kann spezifizierte Hosts nicht abfragen, solange ein weiteres "
"fetchmail mit Kennung %ld läuft.\n"

#: fetchmail.c:788
#, c-format
msgid "fetchmail: another foreground fetchmail is running at %ld.\n"
msgstr "fetchmail: ein weiteres Vordergrund-fetchmail läuft mit Kennung %ld.\n"

#: fetchmail.c:798
msgid ""
"fetchmail: can't accept options while a background fetchmail is running.\n"
msgstr ""
"fetchmail: kann keine Optionen akzeptieren, solange Hintergrund-fetchmail "
"läuft.\n"

#: fetchmail.c:810
#, c-format
msgid "fetchmail: background fetchmail at %ld awakened.\n"
msgstr "fetchmail: Hintergrund-fetchmail mit Kennung %ld aufgeweckt.\n"

#: fetchmail.c:822
#, c-format
msgid "fetchmail: elder sibling at %ld died mysteriously.\n"
msgstr ""
"fetchmail: älterer Prozess mit Kennung %ld ist auf mysteriöse Weise "
"gestorben.\n"

#: fetchmail.c:837
#, c-format
msgid "fetchmail: can't find a password for %s@%s.\n"
msgstr "fetchmail: kann kein Passwort für %s@%s finden.\n"

#: fetchmail.c:841
#, c-format
msgid "Enter password for %s@%s: "
msgstr "Geben Sie das Passwort für %s@%s ein: "

#: fetchmail.c:883
msgid "fetchmail: Cannot detach into background. Aborting.\n"
msgstr "fetchmail: Kann nicht in den Hintergrund gehen. Abbruch.\n"

#: fetchmail.c:887
#, c-format
msgid "starting fetchmail %s daemon\n"
msgstr "fetchmail %s Dämon wird gestartet\n"

#: fetchmail.c:903 fetchmail.c:905
#, c-format
msgid "could not open %s to append logs to\n"
msgstr "konnte %s nicht öffnen, um Protokolle anzuhängen\n"

#: fetchmail.c:924
msgid "--check mode enabled, not fetching mail\n"
msgstr "--check eingeschaltet, hole keine Mail\n"

#: fetchmail.c:951
#, c-format
msgid "couldn't time-check %s (error %d)\n"
msgstr "konnte keine Zeitüberprüfung bei %s durchführen (Fehler %d)\n"

#: fetchmail.c:964
#, c-format
msgid "restarting fetchmail (%s changed)\n"
msgstr "starte fetchmail erneut (%s verändert)\n"

#: fetchmail.c:969
msgid "attempt to re-exec may fail as directory has not been restored\n"
msgstr ""
"Versuch, fetchmail erneut auszuführen, kann fehlschlagen,\n"
"da Verzeichnis nicht wieder hergestellt wurde\n"

#: fetchmail.c:996
msgid "attempt to re-exec fetchmail failed\n"
msgstr "Versuch, fetchmail erneut auszuführen, fehlgeschlagen\n"

#: fetchmail.c:1026
#, c-format
msgid "poll of %s skipped (failed authentication or too many timeouts)\n"
msgstr ""
"Abfrage von %s übersprungen (fehlgeschlagene Authentifikation oder zu viele "
"Zeitüberschreitungen)\n"

#: fetchmail.c:1038
#, c-format
msgid "interval not reached, not querying %s\n"
msgstr "Intervall nicht erreicht, %s wird nicht abgefragt\n"

#: fetchmail.c:1089
msgid "Query status=0 (SUCCESS)\n"
msgstr "Abfragestatus=0 (SUCCESS)\n"

#: fetchmail.c:1091
msgid "Query status=1 (NOMAIL)\n"
msgstr "Abfragestatus=1 (NOMAIL)\n"

#: fetchmail.c:1093
msgid "Query status=2 (SOCKET)\n"
msgstr "Abfragestatus=2 (SOCKET)\n"

#: fetchmail.c:1095
msgid "Query status=3 (AUTHFAIL)\n"
msgstr "Abfragestatus=3 (AUTHFAIL)\n"

#: fetchmail.c:1097
msgid "Query status=4 (PROTOCOL)\n"
msgstr "Abfragestatus=4 (PROTOCOL)\n"

#: fetchmail.c:1099
msgid "Query status=5 (SYNTAX)\n"
msgstr "Abfragestatus=5 (SYNTAX)\n"

#: fetchmail.c:1101
msgid "Query status=6 (IOERR)\n"
msgstr "Abfragestatus=6 (IOERR)\n"

#: fetchmail.c:1103
msgid "Query status=7 (ERROR)\n"
msgstr "Abfragestatus=7 (ERROR)\n"

#: fetchmail.c:1105
msgid "Query status=8 (EXCLUDE)\n"
msgstr "Abfragestatus=8 (EXCLUDE)\n"

#: fetchmail.c:1107
msgid "Query status=9 (LOCKBUSY)\n"
msgstr "Abfragestatus=9 (LOCKBUSY)\n"

#: fetchmail.c:1109
msgid "Query status=10 (SMTP)\n"
msgstr "Abfragestatus=10 (SMTP)\n"

#: fetchmail.c:1111
msgid "Query status=11 (DNS)\n"
msgstr "Abfragestatus=11 (DNS)\n"

#: fetchmail.c:1113
msgid "Query status=12 (BSMTP)\n"
msgstr "Abfragestatus=12 (BSMTP)\n"

#: fetchmail.c:1115
msgid "Query status=13 (MAXFETCH)\n"
msgstr "Abfragestatus=13 (MAXFETCH)\n"

#: fetchmail.c:1117
#, c-format
msgid "Query status=%d\n"
msgstr "Abfragestatus=%d\n"

#: fetchmail.c:1165
msgid "All connections are wedged.  Exiting.\n"
msgstr "Alle Verbindungen verkeilt. Abbruch.\n"

#: fetchmail.c:1173
#, c-format
msgid "sleeping at %s for %d seconds\n"
msgstr "%s: schlafe %d Sekunden lang\n"

#: fetchmail.c:1197
#, c-format
msgid "awakened by %s\n"
msgstr "erweckt durch %s\n"

#: fetchmail.c:1200
#, c-format
msgid "awakened by signal %d\n"
msgstr "erweckt durch Signal %d\n"

#: fetchmail.c:1208
#, c-format
msgid "awakened at %s\n"
msgstr "erweckt um %s\n"

#: fetchmail.c:1213
#, c-format
msgid "normal termination, status %d\n"
msgstr "normale Beendigung, Status %d\n"

<<<<<<< HEAD
#: fetchmail.c:1376
msgid "couldn't time-check the run-control file\n"
msgstr "konnte keine Zeitüberprüfung der Run-Control-Datei durchführen\n"

#: fetchmail.c:1400
#, c-format
msgid ""
"fetchmail: %s configuration invalid, pwmd_file requires a protocol "
"specification\n"
msgstr ""
"fetchmail: %s-Konfiguration ungültig, pwmd_file erfordert die Angabe eines "
"Protokolls\n"

#: fetchmail.c:1438
=======
#: fetchmail.c:1077
msgid "couldn't time-check the run-control file\n"
msgstr "konnte keine Zeitüberprüfung der Run-Control-Datei durchführen\n"

#: fetchmail.c:1111
>>>>>>> fd20cf68
#, c-format
msgid "Warning: multiple mentions of host %s in config file\n"
msgstr "Warnung: mehrfache Erwähnung von Host %s in Konfigurationsdatei\n"

<<<<<<< HEAD
#: fetchmail.c:1447
#, c-format
msgid "%s configuration invalid, pwmd_file requires a protocol specification\n"
msgstr ""
"%s-Konfiguration ungültig, pwmd_file erfordert die Angabe eines Protokolls\n"

#: fetchmail.c:1477
msgid "Option --pwmd-file needs a service (-p) parameter.\n"
msgstr "Die Option --pwmd-file erfordert einen Service-Parameter (-p).\n"

#: fetchmail.c:1520
=======
#: fetchmail.c:1150
>>>>>>> fd20cf68
msgid "fetchmail: Error: multiple \"defaults\" records in config file.\n"
msgstr ""
"fetchmail: Fehler: mehrere „defaults”-Einträge in Konfigurationsdatei\n"

<<<<<<< HEAD
#: fetchmail.c:1639
msgid "SSL support is not compiled in.\n"
msgstr "SSL-Unterstützung ist nicht einkompiliert.\n"

#: fetchmail.c:1646
=======
#: fetchmail.c:1272
msgid "SSL support is not compiled in.\n"
msgstr "SSL-Unterstützung ist nicht einkompiliert.\n"

#: fetchmail.c:1279
msgid "KERBEROS v4 support is configured, but not compiled in.\n"
msgstr ""
"KERBEROS-v4-Unterstützung ist konfiguriert, aber nicht einkompiliert.\n"

#: fetchmail.c:1285
>>>>>>> fd20cf68
msgid "KERBEROS v5 support is configured, but not compiled in.\n"
msgstr ""
"KERBEROS-v5-Unterstützung ist konfiguriert, aber nicht einkompiliert.\n"

<<<<<<< HEAD
#: fetchmail.c:1652
msgid "GSSAPI support is configured, but not compiled in.\n"
msgstr "GSSAPI-Unterstützung ist konfiguriert, aber nicht einkompiliert.\n"

#: fetchmail.c:1685
=======
#: fetchmail.c:1291
msgid "GSSAPI support is configured, but not compiled in.\n"
msgstr "GSSAPI-Unterstützung ist konfiguriert, aber nicht einkompiliert.\n"

#: fetchmail.c:1321
#, c-format
msgid ""
"fetchmail: warning: no DNS available to check multidrop fetches from %s\n"
msgstr ""
"fetchmail: Warnung: Kein DNS verfügbar, um Multidrop-Abholung von %s zu "
"überprüfen\n"

#: fetchmail.c:1332
>>>>>>> fd20cf68
#, c-format
msgid "warning: multidrop for %s requires envelope option!\n"
msgstr "Warnung: multidrop für %s erfordert envelope-Option!\n"

<<<<<<< HEAD
#: fetchmail.c:1686
=======
#: fetchmail.c:1333
>>>>>>> fd20cf68
msgid "warning: Do not ask for support if all mail goes to postmaster!\n"
msgstr ""
"Warnung: Fragen Sie nicht nach Hilfe, wenn alle Mail zum Postmaster geht!\n"

<<<<<<< HEAD
#: fetchmail.c:1703
=======
#: fetchmail.c:1350
>>>>>>> fd20cf68
#, c-format
msgid ""
"fetchmail: %s configuration invalid, specify positive port number for "
"service or port\n"
msgstr ""
"fetchmail: %s-Konfiguration ungültig, bitte positive Portnummer für Port/"
"Service angeben\n"

<<<<<<< HEAD
#: fetchmail.c:1721
=======
#: fetchmail.c:1357
#, c-format
msgid "fetchmail: %s configuration invalid, RPOP requires a privileged port\n"
msgstr ""
"fetchmail: %s-Konfiguration ungültig, RPOP erfordert einen privilegierten "
"Port\n"

#: fetchmail.c:1375
>>>>>>> fd20cf68
#, c-format
msgid "%s configuration invalid, LMTP can't use default SMTP port\n"
msgstr ""
"%s-Konfiguration ungültig, LMTP kann nicht den Standard-SMTP-Port benutzen\n"

<<<<<<< HEAD
#: fetchmail.c:1735
=======
#: fetchmail.c:1389
>>>>>>> fd20cf68
msgid "Both fetchall and keep on in daemon or idle mode is a mistake!\n"
msgstr ""
"Sowohl fetchall als auch keep anzuschalten, ist im Dämon- oder Idle-Modus "
"ein Fehler!\n"

<<<<<<< HEAD
#: fetchmail.c:1760
=======
#: fetchmail.c:1399
msgid ""
"fetchmail: Error: idle mode does not work for multiple folders or accounts!\n"
msgstr "fetchmail: Fehler: idle funktioniert nicht für mehrere Ordner oder Kontos!\n"

#: fetchmail.c:1423
>>>>>>> fd20cf68
#, c-format
msgid "terminated with signal %d\n"
msgstr "beendet mit Signal %d\n"

<<<<<<< HEAD
#: fetchmail.c:1827
=======
#: fetchmail.c:1496
>>>>>>> fd20cf68
#, c-format
msgid "%s querying %s (protocol %s) at %s: poll started\n"
msgstr "%s fragt %s ab (Protokoll %s) um %s: Abfrage gestartet\n"

<<<<<<< HEAD
#: fetchmail.c:1854
msgid "POP3 support is not configured.\n"
msgstr "POP3-Unterstützung ist nicht konfiguriert.\n"

#: fetchmail.c:1864
msgid "IMAP support is not configured.\n"
msgstr "IMAP-Unterstützung ist nicht konfiguriert.\n"

#: fetchmail.c:1870
msgid "ETRN support is not configured.\n"
msgstr "ETRN-Unterstützung ist nicht konfiguriert.\n"

#: fetchmail.c:1878
msgid "ODMR support is not configured.\n"
msgstr "ODMR-Unterstützung ist nicht konfiguriert.\n"

#: fetchmail.c:1885
msgid "unsupported protocol selected.\n"
msgstr "nicht unterstütztes Protokoll ausgewählt.\n"

#: fetchmail.c:1896
=======
#: fetchmail.c:1521
msgid "POP2 support is not configured.\n"
msgstr "POP2-Unterstützung ist nicht konfiguriert.\n"

#: fetchmail.c:1533
msgid "POP3 support is not configured.\n"
msgstr "POP3-Unterstützung ist nicht konfiguriert.\n"

#: fetchmail.c:1543
msgid "IMAP support is not configured.\n"
msgstr "IMAP-Unterstützung ist nicht konfiguriert.\n"

#: fetchmail.c:1549
msgid "ETRN support is not configured.\n"
msgstr "ETRN-Unterstützung ist nicht konfiguriert.\n"

#: fetchmail.c:1557
msgid "ODMR support is not configured.\n"
msgstr "ODMR-Unterstützung ist nicht konfiguriert.\n"

#: fetchmail.c:1564
msgid "unsupported protocol selected.\n"
msgstr "nicht unterstütztes Protokoll ausgewählt.\n"

#: fetchmail.c:1574
>>>>>>> fd20cf68
#, c-format
msgid "%s querying %s (protocol %s) at %s: poll completed\n"
msgstr "%s fragt ab %s (Protokoll %s) um %s: Abfrage beendet\n"

<<<<<<< HEAD
#: fetchmail.c:1920
=======
#: fetchmail.c:1591
>>>>>>> fd20cf68
#, c-format
msgid "Poll interval is %d seconds\n"
msgstr "Abfrageintervall ist %d Sekunden\n"

<<<<<<< HEAD
#: fetchmail.c:1922
=======
#: fetchmail.c:1593
>>>>>>> fd20cf68
#, c-format
msgid "Logfile is %s\n"
msgstr "Log-Datei ist %s\n"

<<<<<<< HEAD
#: fetchmail.c:1924
=======
#: fetchmail.c:1595
>>>>>>> fd20cf68
#, c-format
msgid "Idfile is %s\n"
msgstr "Idfile ist %s\n"

<<<<<<< HEAD
#: fetchmail.c:1926
msgid "Progress messages will be logged via syslog\n"
msgstr "Fortschrittsnachrichten werden via syslog geloggt\n"

#: fetchmail.c:1928
msgid "Fetchmail will masquerade and will not generate Received\n"
msgstr "Fetchmail wird maskieren und kein „Received“ generieren\n"

#: fetchmail.c:1930
msgid "Fetchmail will show progress dots even in logfiles.\n"
msgstr "Fetchmail wird Fortschrittspunkte auch in Log-Dateien zeigen.\n"

#: fetchmail.c:1932
=======
#: fetchmail.c:1598
msgid "Progress messages will be logged via syslog\n"
msgstr "Fortschrittsnachrichten werden via syslog geloggt\n"

#: fetchmail.c:1601
msgid "Fetchmail will masquerade and will not generate Received\n"
msgstr "Fetchmail wird maskieren und kein „Received“ generieren\n"

#: fetchmail.c:1603
msgid "Fetchmail will show progress dots even in logfiles.\n"
msgstr "Fetchmail wird Fortschrittspunkte auch in Log-Dateien zeigen.\n"

#: fetchmail.c:1605
>>>>>>> fd20cf68
#, c-format
msgid "Fetchmail will forward misaddressed multidrop messages to %s.\n"
msgstr ""
"Fetchmail wird fehladressierte Multidrop-Nachricht an %s weiterleiten.\n"

<<<<<<< HEAD
#: fetchmail.c:1936
msgid "Fetchmail will direct error mail to the postmaster.\n"
msgstr "Fetchmail wird Fehlerbenachrichtigungen an „postmaster“ schicken.\n"

#: fetchmail.c:1938
msgid "Fetchmail will direct error mail to the sender.\n"
msgstr "Fetchmail wird Fehlerbenachrichtigungen an den Absender schicken.\n"

#: fetchmail.c:1941
=======
#: fetchmail.c:1609
msgid "Fetchmail will direct error mail to the postmaster.\n"
msgstr "Fetchmail wird Fehlerbenachrichtigungen an „postmaster“ schicken.\n"

#: fetchmail.c:1611
msgid "Fetchmail will direct error mail to the sender.\n"
msgstr "Fetchmail wird Fehlerbenachrichtigungen an den Absender schicken.\n"

#: fetchmail.c:1614
>>>>>>> fd20cf68
msgid "Fetchmail will treat permanent errors as permanent (drop messages).\n"
msgstr ""
"Fetchmail wird permanente Fehler als solche behandeln (Nachrichten "
"verwerfen).\n"

<<<<<<< HEAD
#: fetchmail.c:1943
msgid "Fetchmail will treat permanent errors as temporary (keep messages).\n"
msgstr "Fetchmail wird Fehlerbenachrichtigungen an den Absender schicken.\n"

#: fetchmail.c:1950
=======
#: fetchmail.c:1616
msgid "Fetchmail will treat permanent errors as temporary (keep messages).\n"
msgstr "Fetchmail wird Fehlerbenachrichtigungen an den Absender schicken.\n"

#: fetchmail.c:1623
>>>>>>> fd20cf68
#, c-format
msgid "Options for retrieving from %s@%s:\n"
msgstr "Optionen für Abholen von %s@%s:\n"

<<<<<<< HEAD
#: fetchmail.c:1954
=======
#: fetchmail.c:1627
>>>>>>> fd20cf68
#, c-format
msgid "  Mail will be retrieved via %s\n"
msgstr "  Post wird abgeholt via %s\n"

<<<<<<< HEAD
#: fetchmail.c:1957
=======
#: fetchmail.c:1630
>>>>>>> fd20cf68
#, c-format
msgid "  Poll of this server will occur every %d interval.\n"
msgid_plural "  Poll of this server will occur every %d intervals.\n"
msgstr[0] "  Abfrage dieses Servers wird jedesmal erfolgen.\n"
msgstr[1] "  Abfrage dieses Servers wird alle %d Intervalle erfolgen.\n"

<<<<<<< HEAD
#: fetchmail.c:1961
=======
#: fetchmail.c:1634
>>>>>>> fd20cf68
#, c-format
msgid "  True name of server is %s.\n"
msgstr "  Wahrer Name des Servers ist %s.\n"

<<<<<<< HEAD
#: fetchmail.c:1964
msgid "  This host will not be queried when no host is specified.\n"
msgstr "  Dieser Host wird nicht abgefragt, wenn kein Host angegeben ist.\n"

#: fetchmail.c:1965
msgid "  This host will be queried when no host is specified.\n"
msgstr "  Dieser Host wird abgefragt, wenn kein Host angegeben ist.\n"

#: fetchmail.c:1969
msgid "  Password will be prompted for.\n"
msgstr "  Nach Passwörtern wird nachgefragt.\n"

#: fetchmail.c:1972
=======
#: fetchmail.c:1637
msgid "  This host will not be queried when no host is specified.\n"
msgstr "  Dieser Host wird nicht abgefragt, wenn kein Host angegeben ist.\n"

#: fetchmail.c:1638
msgid "  This host will be queried when no host is specified.\n"
msgstr "  Dieser Host wird abgefragt, wenn kein Host angegeben ist.\n"

#: fetchmail.c:1642
msgid "  Password will be prompted for.\n"
msgstr "  Nach Passwörtern wird nachgefragt.\n"

#: fetchmail.c:1646
#, c-format
msgid "  APOP secret = \"%s\".\n"
msgstr "  APOP-Geheimnis = „%s“.\n"

#: fetchmail.c:1649
#, c-format
msgid "  RPOP id = \"%s\".\n"
msgstr "  RPOP id = „%s“.\n"

#: fetchmail.c:1652
>>>>>>> fd20cf68
#, c-format
msgid "  Password = \"%s\".\n"
msgstr "  Passwort = „%s“.\n"

<<<<<<< HEAD
#: fetchmail.c:1980
=======
#: fetchmail.c:1661
>>>>>>> fd20cf68
#, c-format
msgid "  Protocol is KPOP with Kerberos %s authentication"
msgstr "  Protokoll ist KPOP mit Kerberos-%s-Authentifikation"

<<<<<<< HEAD
#: fetchmail.c:1983
=======
#: fetchmail.c:1664
>>>>>>> fd20cf68
#, c-format
msgid "  Protocol is %s"
msgstr "  Protokoll ist %s"

<<<<<<< HEAD
#: fetchmail.c:1985
=======
#: fetchmail.c:1666
>>>>>>> fd20cf68
#, c-format
msgid " (using service %s)"
msgstr " (unter Benutzung von Service %s)"

<<<<<<< HEAD
#: fetchmail.c:1987
msgid " (using default port)"
msgstr " (unter Benutzung des Standard-Ports)"

#: fetchmail.c:1993
msgid "  All available authentication methods will be tried.\n"
msgstr "  Alle verfügbaren Authentifikationsmethoden werden versucht.\n"

#: fetchmail.c:1996
msgid "  Password authentication will be forced.\n"
msgstr "  Passwort-Authentifikation wird erzwungen.\n"

#: fetchmail.c:1999
msgid "  MSN authentication will be forced.\n"
msgstr "  MSN-Authentifikation wird erzwungen.\n"

#: fetchmail.c:2002
msgid "  NTLM authentication will be forced.\n"
msgstr "  NTLM-Authentifikation wird erzwungen.\n"

#: fetchmail.c:2005
msgid "  OTP authentication will be forced.\n"
msgstr "  OTP-Authentifikation wird erzwungen.\n"

#: fetchmail.c:2008
msgid "  CRAM-MD5 authentication will be forced.\n"
msgstr "  CRAM-MD5-Authentifikation wird erzwungen.\n"

#: fetchmail.c:2011
msgid "  GSSAPI authentication will be forced.\n"
msgstr "  GSSAPI-Authentifikation wird erzwungen.\n"

#: fetchmail.c:2014
msgid "  Kerberos V5 authentication will be forced.\n"
msgstr "  Kerberos-V5-Authentifikation wird erzwungen.\n"

#: fetchmail.c:2017
msgid "  End-to-end encryption assumed.\n"
msgstr "  Ende-zu-Ende-Verschlüsselung wird angenommen.\n"

#: fetchmail.c:2020
msgid "  APOP authentication will be forced.\n"
msgstr "  APOP-Authentifikation wird erzwungen.\n"

#: fetchmail.c:2027
=======
#: fetchmail.c:1668
msgid " (using default port)"
msgstr " (unter Benutzung des Standard-Ports)"

#: fetchmail.c:1670
msgid " (forcing UIDL use)"
msgstr " (erzwungene UIDL-Benutzung)"

#: fetchmail.c:1676
msgid "  All available authentication methods will be tried.\n"
msgstr "  Alle verfügbaren Authentifikationsmethoden werden versucht.\n"

#: fetchmail.c:1679
msgid "  Password authentication will be forced.\n"
msgstr "  Passwort-Authentifikation wird erzwungen.\n"

#: fetchmail.c:1682
msgid "  MSN authentication will be forced.\n"
msgstr "  MSN-Authentifikation wird erzwungen.\n"

#: fetchmail.c:1685
msgid "  NTLM authentication will be forced.\n"
msgstr "  NTLM-Authentifikation wird erzwungen.\n"

#: fetchmail.c:1688
msgid "  OTP authentication will be forced.\n"
msgstr "  OTP-Authentifikation wird erzwungen.\n"

#: fetchmail.c:1691
msgid "  CRAM-MD5 authentication will be forced.\n"
msgstr "  CRAM-MD5-Authentifikation wird erzwungen.\n"

#: fetchmail.c:1694
msgid "  GSSAPI authentication will be forced.\n"
msgstr "  GSSAPI-Authentifikation wird erzwungen.\n"

#: fetchmail.c:1697
msgid "  Kerberos V4 authentication will be forced.\n"
msgstr "  Kerberos-V4-Authentifikation wird erzwungen.\n"

#: fetchmail.c:1700
msgid "  Kerberos V5 authentication will be forced.\n"
msgstr "  Kerberos-V5-Authentifikation wird erzwungen.\n"

#: fetchmail.c:1703
msgid "  End-to-end encryption assumed.\n"
msgstr "  Ende-zu-Ende-Verschlüsselung wird angenommen.\n"

#: fetchmail.c:1707
>>>>>>> fd20cf68
#, c-format
msgid "  Mail service principal is: %s\n"
msgstr "  Prinzipal des Mailservice ist: %s\n"

<<<<<<< HEAD
#: fetchmail.c:2030
#, c-format
msgid "  SSL mode: %s.\n"
msgstr "  SSL-Modus: %s.\n"

#: fetchmail.c:2032
=======
#: fetchmail.c:1710
msgid "  SSL encrypted sessions enabled.\n"
msgstr "  SSL-verschlüsselte Sitzungen ermöglicht.\n"

#: fetchmail.c:1712
>>>>>>> fd20cf68
#, c-format
msgid "  SSL protocol version: %s.\n"
msgstr "  SSL-Protokollversion: %s.\n"

<<<<<<< HEAD
#: fetchmail.c:2034
msgid "  SSL server certificate checking enabled.\n"
msgstr "  SSL-Server-Zertifikat-Überprüfung ermöglicht.\n"

#: fetchmail.c:2037
=======
#: fetchmail.c:1714
msgid "  SSL server certificate checking enabled.\n"
msgstr "  SSL-Server-Zertifikat-Überprüfung ermöglicht.\n"

#: fetchmail.c:1717
>>>>>>> fd20cf68
#, c-format
msgid "  SSL trusted certificate file: %s\n"
msgstr "  SSL-Datei für vertrauenswürdige Zertifikate: %s\n"

<<<<<<< HEAD
#: fetchmail.c:2039
=======
#: fetchmail.c:1719
>>>>>>> fd20cf68
#, c-format
msgid "  SSL trusted certificate directory: %s\n"
msgstr "  SSL-Verzeichnis für vertrauenswürdige Zertifikate: %s\n"

<<<<<<< HEAD
#: fetchmail.c:2041
=======
#: fetchmail.c:1721
>>>>>>> fd20cf68
#, c-format
msgid "  SSL server CommonName: %s\n"
msgstr "  SSL-Server-CommonName: %s\n"

<<<<<<< HEAD
#: fetchmail.c:2043
=======
#: fetchmail.c:1723
>>>>>>> fd20cf68
#, c-format
msgid "  SSL key fingerprint (checked against the server key): %s\n"
msgstr "  SSL-Schlüssel-Fingerabdruck (gegen Server-Schlüssel überprüft): %s\n"

<<<<<<< HEAD
#: fetchmail.c:2046
=======
#: fetchmail.c:1726
>>>>>>> fd20cf68
#, c-format
msgid "  Server nonresponse timeout is %d seconds"
msgstr "  Auszeit für nichtantwortenden Server ist %d Sekunden"

<<<<<<< HEAD
#: fetchmail.c:2048
msgid " (default).\n"
msgstr " (Voreinstellung).\n"

#: fetchmail.c:2055
msgid "  Default mailbox selected.\n"
msgstr "  Standard-Postfach ausgewählt.\n"

#: fetchmail.c:2060
msgid "  Selected mailboxes are:"
msgstr "  Gewählte Postfächer sind:"

#: fetchmail.c:2066
msgid "  All messages will be retrieved (--all on).\n"
msgstr "  Alle Nachrichten werden abgeholt (--all on).\n"

#: fetchmail.c:2067
msgid "  Only new messages will be retrieved (--all off).\n"
msgstr "  Nur neue Nachrichten werden abgeholt (--all off).\n"

#: fetchmail.c:2069
msgid "  Fetched messages will be kept on the server (--keep on).\n"
msgstr "  Abgeholte Nachrichten werden auf dem Server belassen (--keep on).\n"

#: fetchmail.c:2070
=======
#: fetchmail.c:1728
msgid " (default).\n"
msgstr " (Voreinstellung).\n"

#: fetchmail.c:1735
msgid "  Default mailbox selected.\n"
msgstr "  Standard-Postfach ausgewählt.\n"

#: fetchmail.c:1740
msgid "  Selected mailboxes are:"
msgstr "  Gewählte Postfächer sind:"

#: fetchmail.c:1746
msgid "  All messages will be retrieved (--all on).\n"
msgstr "  Alle Nachrichten werden abgeholt (--all on).\n"

#: fetchmail.c:1747
msgid "  Only new messages will be retrieved (--all off).\n"
msgstr "  Nur neue Nachrichten werden abgeholt (--all off).\n"

#: fetchmail.c:1749
msgid "  Fetched messages will be kept on the server (--keep on).\n"
msgstr "  Abgeholte Nachrichten werden auf dem Server belassen (--keep on).\n"

#: fetchmail.c:1750
>>>>>>> fd20cf68
msgid "  Fetched messages will not be kept on the server (--keep off).\n"
msgstr ""
"  Abgeholte Nachrichten werden nicht auf dem Server belassen (--keep off).\n"

<<<<<<< HEAD
#: fetchmail.c:2072
=======
#: fetchmail.c:1752
>>>>>>> fd20cf68
msgid "  Old messages will be flushed before message retrieval (--flush on).\n"
msgstr ""
"  Alte Nachrichten werden vor der Nachrichtenabholung gelöscht (--flush "
"on).\n"

<<<<<<< HEAD
#: fetchmail.c:2073
=======
#: fetchmail.c:1753
>>>>>>> fd20cf68
msgid ""
"  Old messages will not be flushed before message retrieval (--flush off).\n"
msgstr ""
"  Alte Nachrichten werden vor der Nachrichtenabholung nicht gelöscht (--"
"flush off).\n"

<<<<<<< HEAD
#: fetchmail.c:2075
=======
#: fetchmail.c:1755
>>>>>>> fd20cf68
msgid ""
"  Oversized messages will be flushed before message retrieval (--limitflush "
"on).\n"
msgstr ""
"  Übergroße Nachrichten werden vor der Nachrichtenabholung gelöscht (--"
"limitflush on).\n"

<<<<<<< HEAD
#: fetchmail.c:2076
=======
#: fetchmail.c:1756
>>>>>>> fd20cf68
msgid ""
"  Oversized messages will not be flushed before message retrieval (--"
"limitflush off).\n"
msgstr ""
"  Übergroße Nachrichten werden vor der Nachrichtenabholung nicht gelöscht (--"
"limitflush off).\n"

<<<<<<< HEAD
#: fetchmail.c:2078
msgid "  Rewrite of server-local addresses is enabled (--norewrite off).\n"
msgstr "  Umschreiben von server-lokalen Adressen ist an (--norewrite off).\n"

#: fetchmail.c:2079
msgid "  Rewrite of server-local addresses is disabled (--norewrite on).\n"
msgstr "  Umschreiben von server-lokalen Adressen ist aus (--norewrite on).\n"

#: fetchmail.c:2081
msgid "  Carriage-return stripping is enabled (stripcr on).\n"
msgstr "  Entfernen von Carriage-Return-Zeichen ist ein (stripcr on).\n"

#: fetchmail.c:2082
msgid "  Carriage-return stripping is disabled (stripcr off).\n"
msgstr "  Entfernen von Carriage-Return-Zeichen ist aus (stripcr off).\n"

#: fetchmail.c:2084
msgid "  Carriage-return forcing is enabled (forcecr on).\n"
msgstr "  Erzwingen von Carriage-Return-Zeichen ist ein (forcecr on).\n"

#: fetchmail.c:2085
msgid "  Carriage-return forcing is disabled (forcecr off).\n"
msgstr "  Erzwingen von Carriage-Return-Zeichen ist aus (forcecr off).\n"

#: fetchmail.c:2087
=======
#: fetchmail.c:1758
msgid "  Rewrite of server-local addresses is enabled (--norewrite off).\n"
msgstr "  Umschreiben von server-lokalen Adressen ist an (--norewrite off).\n"

#: fetchmail.c:1759
msgid "  Rewrite of server-local addresses is disabled (--norewrite on).\n"
msgstr "  Umschreiben von server-lokalen Adressen ist aus (--norewrite on).\n"

#: fetchmail.c:1761
msgid "  Carriage-return stripping is enabled (stripcr on).\n"
msgstr "  Entfernen von Carriage-Return-Zeichen ist ein (stripcr on).\n"

#: fetchmail.c:1762
msgid "  Carriage-return stripping is disabled (stripcr off).\n"
msgstr "  Entfernen von Carriage-Return-Zeichen ist aus (stripcr off).\n"

#: fetchmail.c:1764
msgid "  Carriage-return forcing is enabled (forcecr on).\n"
msgstr "  Erzwingen von Carriage-Return-Zeichen ist ein (forcecr on).\n"

#: fetchmail.c:1765
msgid "  Carriage-return forcing is disabled (forcecr off).\n"
msgstr "  Erzwingen von Carriage-Return-Zeichen ist aus (forcecr off).\n"

#: fetchmail.c:1767
>>>>>>> fd20cf68
msgid ""
"  Interpretation of Content-Transfer-Encoding is disabled (pass8bits on).\n"
msgstr ""
"  Interpretation von Content-Transfer-Encoding ist aus (pass8bits on).\n"

<<<<<<< HEAD
#: fetchmail.c:2088
=======
#: fetchmail.c:1768
>>>>>>> fd20cf68
msgid ""
"  Interpretation of Content-Transfer-Encoding is enabled (pass8bits off).\n"
msgstr ""
"  Interpretation von Content-Transfer-Encoding ist ein (pass8bits off).\n"

<<<<<<< HEAD
#: fetchmail.c:2090
msgid "  MIME decoding is enabled (mimedecode on).\n"
msgstr "  MIME-Decodierung ist ein (mimedecode on).\n"

#: fetchmail.c:2091
msgid "  MIME decoding is disabled (mimedecode off).\n"
msgstr "  MIME-Decodierung ist aus (mimedecode off).\n"

#: fetchmail.c:2093
msgid "  Idle after poll is enabled (idle on).\n"
msgstr "  „Idle“ nach Abfrage ist ein (idle on).\n"

#: fetchmail.c:2094
msgid "  Idle after poll is disabled (idle off).\n"
msgstr "  „Idle“ nach Abfrage ist aus (idle off).\n"

#: fetchmail.c:2096
msgid "  Nonempty Status lines will be discarded (dropstatus on)\n"
msgstr "  Nichtleere Statuszeilen werden verworfen (dropstatus on)\n"

#: fetchmail.c:2097
msgid "  Nonempty Status lines will be kept (dropstatus off)\n"
msgstr "  Nichtleere Statuszeilen werden beibehalten (dropstatus off)\n"

#: fetchmail.c:2099
msgid "  Delivered-To lines will be discarded (dropdelivered on)\n"
msgstr "  Delivered-To-Zeilen werden verworfen (dropdelivered on)\n"

#: fetchmail.c:2100
msgid "  Delivered-To lines will be kept (dropdelivered off)\n"
msgstr "  Delivered-To-Zeilen werden beibehalten (dropdelivered off)\n"

#: fetchmail.c:2104
=======
#: fetchmail.c:1770
msgid "  MIME decoding is enabled (mimedecode on).\n"
msgstr "  MIME-Decodierung ist ein (mimedecode on).\n"

#: fetchmail.c:1771
msgid "  MIME decoding is disabled (mimedecode off).\n"
msgstr "  MIME-Decodierung ist aus (mimedecode off).\n"

#: fetchmail.c:1773
msgid "  Idle after poll is enabled (idle on).\n"
msgstr "  „Idle“ nach Abfrage ist ein (idle on).\n"

#: fetchmail.c:1774
msgid "  Idle after poll is disabled (idle off).\n"
msgstr "  „Idle“ nach Abfrage ist aus (idle off).\n"

#: fetchmail.c:1776
msgid "  Nonempty Status lines will be discarded (dropstatus on)\n"
msgstr "  Nichtleere Statuszeilen werden verworfen (dropstatus on)\n"

#: fetchmail.c:1777
msgid "  Nonempty Status lines will be kept (dropstatus off)\n"
msgstr "  Nichtleere Statuszeilen werden beibehalten (dropstatus off)\n"

#: fetchmail.c:1779
msgid "  Delivered-To lines will be discarded (dropdelivered on)\n"
msgstr "  Delivered-To-Zeilen werden verworfen (dropdelivered on)\n"

#: fetchmail.c:1780
msgid "  Delivered-To lines will be kept (dropdelivered off)\n"
msgstr "  Delivered-To-Zeilen werden beibehalten (dropdelivered off)\n"

#: fetchmail.c:1784
>>>>>>> fd20cf68
#, c-format
msgid "  Message size limit is %d octets (--limit %d).\n"
msgstr "  Nachrichtengrößen-Beschränkung ist %d Bytes (--limit %d).\n"

<<<<<<< HEAD
#: fetchmail.c:2107
msgid "  No message size limit (--limit 0).\n"
msgstr "  Keine Beschränkung der Nachrichtengröße (--limit 0).\n"

#: fetchmail.c:2109
=======
#: fetchmail.c:1787
msgid "  No message size limit (--limit 0).\n"
msgstr "  Keine Beschränkung der Nachrichtengröße (--limit 0).\n"

#: fetchmail.c:1789
>>>>>>> fd20cf68
#, c-format
msgid "  Message size warning interval is %d seconds (--warnings %d).\n"
msgstr ""
"  Nachrichtengröße-Warnungsintervall ist %d Sekunden (--warnings %d).\n"

<<<<<<< HEAD
#: fetchmail.c:2112
msgid "  Size warnings on every poll (--warnings 0).\n"
msgstr "  Größenwarnungen bei jeder Abfragen (--warnings 0).\n"

#: fetchmail.c:2115
=======
#: fetchmail.c:1792
msgid "  Size warnings on every poll (--warnings 0).\n"
msgstr "  Größenwarnungen bei jeder Abfragen (--warnings 0).\n"

#: fetchmail.c:1795
>>>>>>> fd20cf68
#, c-format
msgid "  Received-message limit is %d (--fetchlimit %d).\n"
msgstr "  Limit für erhaltene Nachrichten ist %d (--fetchlimit %d).\n"

<<<<<<< HEAD
#: fetchmail.c:2118
msgid "  No received-message limit (--fetchlimit 0).\n"
msgstr "  Kein Limit für erhaltene Nachrichten (--fetchlimit 0).\n"

#: fetchmail.c:2120
=======
#: fetchmail.c:1798
msgid "  No received-message limit (--fetchlimit 0).\n"
msgstr "  Kein Limit für erhaltene Nachrichten (--fetchlimit 0).\n"

#: fetchmail.c:1800
>>>>>>> fd20cf68
#, c-format
msgid "  Fetch message size limit is %d (--fetchsizelimit %d).\n"
msgstr ""
"  Limit für die Größe erhaltener Nachrichten ist %d (--fetchsizelimit %d).\n"

<<<<<<< HEAD
#: fetchmail.c:2123
msgid "  No fetch message size limit (--fetchsizelimit 0).\n"
msgstr "  Keine Beschränkung der Nachrichtengröße (--fetchsizelimit 0).\n"

#: fetchmail.c:2127
=======
#: fetchmail.c:1803
msgid "  No fetch message size limit (--fetchsizelimit 0).\n"
msgstr "  Keine Beschränkung der Nachrichtengröße (--fetchsizelimit 0).\n"

#: fetchmail.c:1807
>>>>>>> fd20cf68
msgid "  Do binary search of UIDs during each poll (--fastuidl 1).\n"
msgstr ""
"  Bei jeder Abfrage binäre Suche nach UIDs durchführen (--fastuidl 1).\n"

<<<<<<< HEAD
#: fetchmail.c:2129
=======
#: fetchmail.c:1809
>>>>>>> fd20cf68
#, c-format
msgid "  Do binary search of UIDs during %d out of %d polls (--fastuidl %d).\n"
msgstr ""
"  Binäre Suche nach UIDs bei %d von %d Abfragen durchführen (--fastuidl "
"%d).\n"

<<<<<<< HEAD
#: fetchmail.c:2132
=======
#: fetchmail.c:1812
>>>>>>> fd20cf68
msgid "   Do linear search of UIDs during each poll (--fastuidl 0).\n"
msgstr ""
"  Bei jeder Abfrage lineare Suche nach UIDs durchführen (--fastuidl 0).\n"

<<<<<<< HEAD
#: fetchmail.c:2134
=======
#: fetchmail.c:1814
>>>>>>> fd20cf68
#, c-format
msgid "  SMTP message batch limit is %d.\n"
msgstr "  Limit für SMTP-Stapelauslieferung ist %d.\n"

<<<<<<< HEAD
#: fetchmail.c:2136
msgid "  No SMTP message batch limit (--batchlimit 0).\n"
msgstr "  Kein Limit für SMTP-Stapelauslieferung (--batchlimit 0).\n"

#: fetchmail.c:2140
=======
#: fetchmail.c:1816
msgid "  No SMTP message batch limit (--batchlimit 0).\n"
msgstr "  Kein Limit für SMTP-Stapelauslieferung (--batchlimit 0).\n"

#: fetchmail.c:1820
>>>>>>> fd20cf68
#, c-format
msgid "  Deletion interval between expunges forced to %d (--expunge %d).\n"
msgstr ""
"  Anzahl der Löschvorgänge zwischen tatsächlichen Säuberungen auf %d gesetzt "
"(--expunge %d).\n"

<<<<<<< HEAD
#: fetchmail.c:2142
msgid "  No forced expunges (--expunge 0).\n"
msgstr "  Keine erzwungenen Säuberungen (--expunge 0).\n"

#: fetchmail.c:2149
msgid "  Domains for which mail will be fetched are:"
msgstr "  Domänen, für die Mail abgeholt werden wird, sind:"

#: fetchmail.c:2154 fetchmail.c:2174
msgid " (default)"
msgstr " (Voreinstellung)"

#: fetchmail.c:2159
=======
#: fetchmail.c:1822
msgid "  No forced expunges (--expunge 0).\n"
msgstr "  Keine erzwungenen Säuberungen (--expunge 0).\n"

#: fetchmail.c:1829
msgid "  Domains for which mail will be fetched are:"
msgstr "  Domänen, für die Mail abgeholt werden wird, sind:"

#: fetchmail.c:1834 fetchmail.c:1854
msgid " (default)"
msgstr " (Voreinstellung)"

#: fetchmail.c:1839
>>>>>>> fd20cf68
#, c-format
msgid "  Messages will be appended to %s as BSMTP\n"
msgstr "  Nachrichten werden an %s als BSMTP angehängt\n"

<<<<<<< HEAD
#: fetchmail.c:2161
=======
#: fetchmail.c:1841
>>>>>>> fd20cf68
#, c-format
msgid "  Messages will be delivered with \"%s\".\n"
msgstr "  Nachrichten werden mit „%s“ ausgeliefert.\n"

<<<<<<< HEAD
#: fetchmail.c:2168
=======
#: fetchmail.c:1848
>>>>>>> fd20cf68
#, c-format
msgid "  Messages will be %cMTP-forwarded to:"
msgstr "  Nachrichten werden mit %cMTP weitergeleitet an:"

<<<<<<< HEAD
#: fetchmail.c:2179
=======
#: fetchmail.c:1859
>>>>>>> fd20cf68
#, c-format
msgid "  Host part of MAIL FROM line will be %s\n"
msgstr "  Host-Teil der „MAIL FROM“-Zeile ist %s\n"

<<<<<<< HEAD
#: fetchmail.c:2182
=======
#: fetchmail.c:1862
>>>>>>> fd20cf68
#, c-format
msgid "  Address to be put in RCPT TO lines shipped to SMTP will be %s\n"
msgstr ""
"  Adresse, die in „RCPT TO“-Zeilen, die an SMTP ausgeliefert werden, "
"verwendet wird, ist %s\n"

<<<<<<< HEAD
#: fetchmail.c:2191
msgid "  Recognized listener spam block responses are:"
msgstr "  Erkannte Spam-Abblock-Antworten des SMTP/LMTP-Servers sind:"

#: fetchmail.c:2197
msgid "  Spam-blocking disabled\n"
msgstr "  Spam-Abblocken deaktiviert\n"

#: fetchmail.c:2200
=======
#: fetchmail.c:1871
msgid "  Recognized listener spam block responses are:"
msgstr "  Erkannte Spam-Abblock-Antworten des SMTP/LMTP-Servers sind:"

#: fetchmail.c:1877
msgid "  Spam-blocking disabled\n"
msgstr "  Spam-Abblocken deaktiviert\n"

#: fetchmail.c:1880
>>>>>>> fd20cf68
#, c-format
msgid "  Server connection will be brought up with \"%s\".\n"
msgstr "  Server-Verbindung wird aktiviert mit „%s“.\n"

<<<<<<< HEAD
#: fetchmail.c:2203
msgid "  No pre-connection command.\n"
msgstr "  Kein Vor-Verbindungs-Befehl.\n"

#: fetchmail.c:2205
=======
#: fetchmail.c:1883
msgid "  No pre-connection command.\n"
msgstr "  Kein Vor-Verbindungs-Befehl.\n"

#: fetchmail.c:1885
>>>>>>> fd20cf68
#, c-format
msgid "  Server connection will be taken down with \"%s\".\n"
msgstr "  Server-Verbindungs wird beendet mit „%s“.\n"

<<<<<<< HEAD
#: fetchmail.c:2208
msgid "  No post-connection command.\n"
msgstr "  Kein Nach-Verbindungs-Befehl.\n"

#: fetchmail.c:2211
msgid "  No localnames declared for this host.\n"
msgstr "  Keine lokalen Namen (localnames) für diesen Host definiert.\n"

#: fetchmail.c:2221
msgid "  Multi-drop mode: "
msgstr "  Multi-Drop-Modus: "

#: fetchmail.c:2223
msgid "  Single-drop mode: "
msgstr "  Einzel-Drop-Modus: "

#: fetchmail.c:2225
=======
#: fetchmail.c:1888
msgid "  No post-connection command.\n"
msgstr "  Kein Nach-Verbindungs-Befehl.\n"

#: fetchmail.c:1891
msgid "  No localnames declared for this host.\n"
msgstr "  Keine lokalen Namen (localnames) für diesen Host definiert.\n"

#: fetchmail.c:1901
msgid "  Multi-drop mode: "
msgstr "  Multi-Drop-Modus: "

#: fetchmail.c:1903
msgid "  Single-drop mode: "
msgstr "  Einzel-Drop-Modus: "

#: fetchmail.c:1905
>>>>>>> fd20cf68
#, c-format
msgid "%d local name recognized.\n"
msgid_plural "%d local names recognized.\n"
msgstr[0] "%d lokaler Name erkannt.\n"
msgstr[1] "%d lokale Namen erkannt.\n"

<<<<<<< HEAD
#: fetchmail.c:2240
msgid "  DNS lookup for multidrop addresses is enabled.\n"
msgstr "  DNS-Suche für Multi-Drop-Adressen ist ein.\n"

#: fetchmail.c:2241
msgid "  DNS lookup for multidrop addresses is disabled.\n"
msgstr "  DNS-Suche für Multi-Drop-Adressen ist aus.\n"

#: fetchmail.c:2245
=======
#: fetchmail.c:1920
msgid "  DNS lookup for multidrop addresses is enabled.\n"
msgstr "  DNS-Suche für Multi-Drop-Adressen ist ein.\n"

#: fetchmail.c:1921
msgid "  DNS lookup for multidrop addresses is disabled.\n"
msgstr "  DNS-Suche für Multi-Drop-Adressen ist aus.\n"

#: fetchmail.c:1925
>>>>>>> fd20cf68
msgid ""
"  Server aliases will be compared with multidrop addresses by IP address.\n"
msgstr ""
"  Server-Aliase werden mit multidrop-Adressen verglichen anhand der IP.\n"

<<<<<<< HEAD
#: fetchmail.c:2247
=======
#: fetchmail.c:1927
>>>>>>> fd20cf68
msgid "  Server aliases will be compared with multidrop addresses by name.\n"
msgstr ""
"  Server-Aliase werden mit multidrop-Adressen verglichen anhand des Namens.\n"

<<<<<<< HEAD
#: fetchmail.c:2250
msgid "  Envelope-address routing is disabled\n"
msgstr "  Umschlag-Adress-Routing ist deaktiviert\n"

#: fetchmail.c:2253
=======
#: fetchmail.c:1930
msgid "  Envelope-address routing is disabled\n"
msgstr "  Umschlag-Adress-Routing ist deaktiviert\n"

#: fetchmail.c:1933
>>>>>>> fd20cf68
#, c-format
msgid "  Envelope header is assumed to be: %s\n"
msgstr "  Umschlag-Header wird angenommen als: %s\n"

<<<<<<< HEAD
#: fetchmail.c:2256
=======
#: fetchmail.c:1936
>>>>>>> fd20cf68
#, c-format
msgid "  Number of envelope headers to be skipped over: %d\n"
msgstr "  Anzahl der zu überspringenden Umschlag-Kopfzeilen: %d\n"

<<<<<<< HEAD
#: fetchmail.c:2259
=======
#: fetchmail.c:1939
>>>>>>> fd20cf68
#, c-format
msgid "  Prefix %s will be removed from user id\n"
msgstr "  Präfix %s wird von Nutzer-ID entfernt\n"

<<<<<<< HEAD
#: fetchmail.c:2262
msgid "  No prefix stripping\n"
msgstr "  Keine Präfix-Entfernung\n"

#: fetchmail.c:2267
msgid "  Predeclared mailserver aliases:"
msgstr "  Vordeklarierte Mailserver-Aliase:"

#: fetchmail.c:2275
msgid "  Local domains:"
msgstr "  Lokale Domänen:"

#: fetchmail.c:2285
=======
#: fetchmail.c:1942
msgid "  No prefix stripping\n"
msgstr "  Keine Präfix-Entfernung\n"

#: fetchmail.c:1947
msgid "  Predeclared mailserver aliases:"
msgstr "  Vordeklarierte Mailserver-Aliase:"

#: fetchmail.c:1955
msgid "  Local domains:"
msgstr "  Lokale Domänen:"

#: fetchmail.c:1965
>>>>>>> fd20cf68
#, c-format
msgid "  Connection must be through interface %s.\n"
msgstr "  Verbindung muss durch Schnittstelle %s geschehen.\n"

<<<<<<< HEAD
#: fetchmail.c:2287
msgid "  No interface requirement specified.\n"
msgstr "  Kein Schnittstellen-Bindung angefordert.\n"

#: fetchmail.c:2289
=======
#: fetchmail.c:1967
msgid "  No interface requirement specified.\n"
msgstr "  Kein Schnittstellen-Bindung angefordert.\n"

#: fetchmail.c:1969
>>>>>>> fd20cf68
#, c-format
msgid "  Polling loop will monitor %s.\n"
msgstr "  Abfrageschleife wird %s überwachen.\n"

<<<<<<< HEAD
#: fetchmail.c:2291
msgid "  No monitor interface specified.\n"
msgstr "  Kein Überwachungsinterface angegeben.\n"

#: fetchmail.c:2295
=======
#: fetchmail.c:1971
msgid "  No monitor interface specified.\n"
msgstr "  Kein Überwachungsinterface angegeben.\n"

#: fetchmail.c:1975
>>>>>>> fd20cf68
#, c-format
msgid "  Server connections will be made via plugin %s (--plugin %s).\n"
msgstr ""
"  Serververbindungen werden mittels Plugin %s durchgeführt (--plugin %s).\n"

<<<<<<< HEAD
#: fetchmail.c:2297
msgid "  No plugin command specified.\n"
msgstr "  Kein Plugin-Befehl angegeben.\n"

#: fetchmail.c:2299
=======
#: fetchmail.c:1977
msgid "  No plugin command specified.\n"
msgstr "  Kein Plugin-Befehl angegeben.\n"

#: fetchmail.c:1979
>>>>>>> fd20cf68
#, c-format
msgid "  Listener connections will be made via plugout %s (--plugout %s).\n"
msgstr ""
"  SMTP/LMTP-Server-Verbindungen werden mittels Plugout %s durchgeführt (--"
"plugout %s).\n"

<<<<<<< HEAD
#: fetchmail.c:2301
msgid "  No plugout command specified.\n"
msgstr "  Kein Plugout-Befehl angegeben.\n"

#: fetchmail.c:2308
msgid "  No UIDs saved from this host.\n"
msgstr "  Keine UIDs von diesem Host gespeichert.\n"

#: fetchmail.c:2312
=======
#: fetchmail.c:1981
msgid "  No plugout command specified.\n"
msgstr "  Kein Plugout-Befehl angegeben.\n"

#: fetchmail.c:1986
msgid "  No UIDs saved from this host.\n"
msgstr "  Keine UIDs von diesem Host gespeichert.\n"

#: fetchmail.c:1995
>>>>>>> fd20cf68
#, c-format
msgid "  %d UIDs saved.\n"
msgstr "  %d UIDs gespeichert.\n"

<<<<<<< HEAD
#: fetchmail.c:2318
=======
#: fetchmail.c:2003
>>>>>>> fd20cf68
msgid "  Poll trace information will be added to the Received header.\n"
msgstr ""
"  Abfrage-Nachverfolgungsinformationen werden dem Received-Header "
"hinzugefügt.\n"

<<<<<<< HEAD
#: fetchmail.c:2320
=======
#: fetchmail.c:2005
>>>>>>> fd20cf68
msgid "  No poll trace information will be added to the Received header.\n"
msgstr ""
"  Keine Abfrage-Nachverfolgungsinformationen werden dem Received-Header\n"
"  hinzugefügt.\n"

<<<<<<< HEAD
#: fetchmail.c:2325
msgid "  Messages with bad headers will be rejected.\n"
msgstr "  Nachrichten mit defekten Headern werden abgewiesen.\n"

#: fetchmail.c:2328
msgid "  Messages with bad headers will be passed on.\n"
msgstr "  Nachrichten mit defekten Headern werden ausgeliefert.\n"

#: fetchmail.c:2335
msgid "  Messages with fetch body errors will cause the session to abort.\n"
msgstr ""
"  Nachrichten mit Fehlern beim Abruf des Textkörpers führen zum "
"Sitzungsabbruch.\n"

#: fetchmail.c:2338
msgid ""
"  Messages with fetch body errors will be skipped, the session will "
"continue.\n"
msgstr ""
"  Nachrichten mit Fehlern beim Abruf des Textkröpers werden übersprungen, "
"die Sitzung wird fortgesetzt.\n"

#: fetchmail.c:2341
msgid ""
"  Messages with fetch body errors will be marked seen, the session will "
"continue.\n"
msgstr ""
"  Nachrichten mit Fehlern beim Abruf des Textkörpers werden als gesehen "
"markiert, die Sitzung wird fortgesetzt.\n"

#: fetchmail.c:2346
=======
#: fetchmail.c:2010
msgid "  Messages with bad headers will be rejected.\n"
msgstr "  Nachrichten mit defekten Headern werden abgewiesen.\n"

#: fetchmail.c:2013
msgid "  Messages with bad headers will be passed on.\n"
msgstr "  Nachrichten mit defekten Headern werden ausgeliefert.\n"

#: fetchmail.c:2018
>>>>>>> fd20cf68
#, c-format
msgid "  Pass-through properties \"%s\".\n"
msgstr "  Eigenschaften zum Durchleiten „%s“.\n"

#: getpass.c:128
msgid ""
"\n"
"Caught SIGINT... bailing out.\n"
msgstr ""
"\n"
"SIGINT erhalten... steige aus.\n"

#: gssapi.c:50
#, c-format
msgid "GSSAPI error in gss_display_status called from <%s>\n"
msgstr "GSSAPI-Fehler in gss_display_status, aufgerufen von <%s>\n"

#: gssapi.c:53
#, c-format
msgid "GSSAPI error %s: %.*s\n"
msgstr "GSSAPI-Fehler %s: %.*s\n"

#: gssapi.c:88
#, c-format
msgid "Couldn't get service name for [%s]\n"
msgstr "Konnte Servicenamen für [%s] nicht bestimmen\n"

#: gssapi.c:93
#, c-format
msgid "Using service name [%s]\n"
msgstr "Benutze Servicenamen [%s]\n"

#: gssapi.c:120
msgid "No suitable GSSAPI credentials found. Skipping GSSAPI authentication.\n"
msgstr ""
"Keine geeignete GSSAPI-Beglaubigung gefunden. Überspringe GSSAPI-"
"Authentifizierung.\n"

#: gssapi.c:121
msgid ""
"If you want to use GSSAPI, you need credentials first, possibly from kinit.\n"
msgstr ""
"Wenn Sie GSSAPI benutzen möchten, brauchen Sie Beglaubigungen, ggf. von "
"kinit.\n"

#: gssapi.c:157
#, c-format
msgid "Received malformed challenge to \"%s GSSAPI\"!\n"
msgstr "Unpassende Challenge nach \"%s GSSAPI\" empfangen!\n"

#: gssapi.c:167
msgid "Sending credentials\n"
msgstr "Schicke Beglaubigungen\n"

#: gssapi.c:198
msgid "Error exchanging credentials\n"
msgstr "Fehler beim Austausch der Beglaubigungen\n"

#: gssapi.c:240
msgid "Couldn't unwrap security level data\n"
msgstr "Konnte Sicherheitsstufendaten nicht ermitteln\n"

#: gssapi.c:245
msgid "Credential exchange complete\n"
msgstr "Beglaubigungsaustausch vollzogen\n"

#: gssapi.c:249
msgid "Server requires integrity and/or privacy\n"
msgstr "Server erfordert Integrität und/oder Privatsphäre\n"

#: gssapi.c:258
#, c-format
msgid "Unwrapped security level flags: %s%s%s\n"
msgstr "Ermittelte Sicherheitsstufen-Flags: %s%s%s\n"

#: gssapi.c:262
#, c-format
msgid "Maximum GSS token size is %ld\n"
msgstr "Maximale GSS-Tokengröße ist %ld\n"

#: gssapi.c:275
msgid "Error creating security level request\n"
msgstr "Fehler beim Erstellen der Sicherheitsstufenanfrage\n"

#: gssapi.c:286
msgid "Releasing GSS credentials\n"
msgstr "Gebe GSS-Beglaubigungen frei\n"

#: gssapi.c:290
msgid "Error releasing credentials\n"
msgstr "Fehler beim Freigeben der Beglaubigungen\n"

#: imap.c:71
#, c-format
msgid "Received BYE response from IMAP server: %s"
msgstr "\"BYE\"-Antwort vom IMAP-Server erhalten: %s"

#: imap.c:89
#, c-format
msgid "bogus message count in \"%s\"!"
msgstr "ungültige Nachrichtenanzahl in \"%s\"!"

#: imap.c:136
#, c-format
msgid "bogus EXPUNGE count in \"%s\"!"
msgstr "ungültige Zahl für EXPUNGE in \"%s\"!"

#: imap.c:345
msgid "Protocol identified as IMAP4 rev 1\n"
msgstr "Protokoll identifiziert als IMAP4 rev 1\n"

#: imap.c:351
msgid "Protocol identified as IMAP4 rev 0\n"
msgstr "Protokoll identifiziert als IMAP4 rev 0\n"

#: imap.c:369
msgid "will idle after poll\n"
msgstr "werde nach Abfrage untätig sein\n"

#: imap.c:458 pop3.c:514
#, c-format
msgid "%s: upgrade to TLS succeeded.\n"
msgstr "%s: Upgrade auf TLS erfolgreich.\n"

#: imap.c:464 pop3.c:520
#, c-format
msgid "%s: upgrade to TLS failed.\n"
msgstr "%s: Upgrade auf TLS fehlgeschlagen.\n"

#: imap.c:469
#, c-format
msgid "%s: opportunistic upgrade to TLS failed, trying to continue\n"
msgstr ""
"%s: opportunistisches Upgrade auf TLS fehlgeschlagen, versuche Fortsetzung.\n"

#: imap.c:567
msgid "Required OTP capability not compiled into fetchmail\n"
msgstr "Benötigte OTP-Fähigkeit nicht in fetchmail einkompiliert\n"

#: imap.c:587 pop3.c:580
msgid "Required NTLM capability not compiled into fetchmail\n"
msgstr "Benötigte NTLM-Fähigkeit nicht in fetchmail einkompiliert\n"

#: imap.c:651
#, c-format
msgid "mail expunge mismatch (%d actual != %d expected)\n"
msgstr "unerwartete Expunge-Bestätigung (%d tatsächlich != %d erwartet)\n"

#: imap.c:778
#, c-format
msgid "%lu is unseen\n"
msgstr "%lu ist ungesehen\n"

#: imap.c:828 pop3.c:767 pop3.c:779 pop3.c:902 pop3.c:909
#, c-format
msgid "%u is unseen\n"
msgstr "%u ist ungesehen\n"

#: imap.c:863 imap.c:922
msgid "re-poll failed\n"
msgstr "erneute Abfrage fehlgeschlagen\n"

#: imap.c:871 imap.c:927
#, c-format
msgid "%d message waiting after re-poll\n"
msgid_plural "%d messages waiting after re-poll\n"
msgstr[0] "%d Nachricht wartet nach erneuter Abfrage\n"
msgstr[1] "%d Nachrichten warten nach erneuter Abfrage\n"

#: imap.c:888
msgid "mailbox selection failed\n"
msgstr "Postfach-Auswahl fehlgeschlagen\n"

#: imap.c:892
#, c-format
msgid "%d message waiting after first poll\n"
msgid_plural "%d messages waiting after first poll\n"
msgstr[0] "%d Nachricht wartet nach der ersten Abfrage\n"
msgstr[1] "%d Nachrichten warten nach der ersten Abfrage\n"

#: imap.c:906
msgid "expunge failed\n"
msgstr "Säubern fehlgeschlagen\n"

#: imap.c:910
#, c-format
msgid "%d message waiting after expunge\n"
msgid_plural "%d messages waiting after expunge\n"
msgstr[0] "%d Nachricht wartet nach dem Löschen\n"
msgstr[1] "%d Nachrichten warten nach dem Löschen\n"

#: imap.c:949
msgid "search for unseen messages failed\n"
msgstr "Suche nach ungesehenen Nachrichten fehlgeschlagen\n"

#: imap.c:954 pop3.c:788
#, c-format
msgid "%u is first unseen\n"
msgstr "%u ist erste ungesehene\n"

#: imap.c:1038
msgid ""
"Warning: ignoring bogus data for message sizes returned by the server.\n"
msgstr "Warnung: ignoriere falsche Größendaten vom Server.\n"

#: imap.c:1137 imap.c:1144
#, c-format
msgid "Incorrect FETCH response: %s.\n"
msgstr "Unpassende Antwort auf FETCH: %s.\n"

#: interface.c:247
msgid "Unable to open kvm interface. Make sure fetchmail is SGID kmem."
msgstr ""
"Kann kvm-Schnittstelle nicht öffnen. Stellen Sie sicher, dass fetchmail mit "
"SGID kmem läuft."

#: interface.c:371
#, c-format
msgid "Unable to parse interface name from %s"
msgstr "Kann Interfacenamen nicht aus %s lesen"

#: interface.c:393
msgid "get_ifinfo: sysctl (iflist estimate) failed"
msgstr "get_ifinfo: sysctl (iflist-Schätzung) fehlgeschlagen"

#: interface.c:399
msgid "get_ifinfo: malloc failed"
msgstr "get_ifinfo: malloc fehlgeschlagen"

#: interface.c:405
msgid "get_ifinfo: sysctl (iflist) failed"
msgstr "get_ifinfo: sysctl (iflist) fehlgeschlagen"

#: interface.c:423
#, c-format
msgid "Routing message version %d not understood."
msgstr "Routing-Nachricht Version %d nicht verstanden."

#: interface.c:455
#, c-format
msgid "No interface found with name %s"
msgstr "Kein Schnittstelle mit dem Namen %s gefunden"

#: interface.c:513
#, c-format
msgid "No IP address found for %s"
msgstr "Keine IP-Adresse für %s gefunden"

#: interface.c:565
msgid "missing IP interface address\n"
msgstr "fehlende IP-Adresse\n"

#: interface.c:581
msgid "invalid IP interface address\n"
msgstr "ungültige IP-Schnittstellen-Adresse\n"

#: interface.c:587
msgid "invalid IP interface mask\n"
msgstr "ungültige IP-Schnittstellen-Maske\n"

#: interface.c:626
#, c-format
msgid "activity on %s -noted- as %d\n"
msgstr "Aktivität auf %s -festgestellt- als %d\n"

#: interface.c:641
#, c-format
msgid "skipping poll of %s, %s down\n"
msgstr "überspringe Abfrage von %s, %s ist aus\n"

#: interface.c:660
#, c-format
msgid "skipping poll of %s, %s IP address excluded\n"
msgstr "überspringe Abfrage von %s, %s IP-Adresse ausgeschlossen\n"

#: interface.c:672
#, c-format
msgid "activity on %s checked as %d\n"
msgstr "Aktivität auf %s überprüft als %d\n"

#: interface.c:698
#, c-format
msgid "skipping poll of %s, %s inactive\n"
msgstr "überspringe Abfrage von %s, %s inaktiv\n"

#: interface.c:705
#, c-format
msgid "activity on %s was %d, is %d\n"
msgstr "Aktivität auf %s war %d, ist %d\n"

#: lock.c:79
#, c-format
msgid "fetchmail: error reading lockfile \"%s\": %s\n"
msgstr "fetchmail: Fehler beim Lesen der Lockdatei „%s”: %s\n"

#: lock.c:90
msgid "fetchmail: removing stale lockfile\n"
msgstr "fetchmail: entferne alte Lockdatei\n"

#: lock.c:114
#, c-format
msgid "fetchmail: error opening lockfile \"%s\": %s\n"
msgstr "fetchmail: Fehler beim Öffnen der Lockdatei „%s”: %s\n"

#: lock.c:161
msgid "fetchmail: lock creation failed.\n"
msgstr "fetchmail: Lock-Herstellung fehlgeschlagen.\n"

#: netrc.c:222
#, c-format
msgid "%s:%d: warning: found \"%s\" before any host names\n"
msgstr "%s:%d: Warnung: fand „%s“ vor irgendwelchen Hostnamen\n"

#: netrc.c:260
#, c-format
msgid "%s:%d: warning: unknown token \"%s\"\n"
msgstr "%s:%d: Warnung: unbekanntes Token „%s“\n"

#: odmr.c:57
#, c-format
msgid "%s's SMTP listener does not support ATRN\n"
msgstr "%ss SMTP-Server unterstützt ATRN nicht\n"

#: odmr.c:95
msgid "Turnaround now...\n"
msgstr "Jetzt umgedreht...\n"

#: odmr.c:100
msgid "ATRN request refused.\n"
msgstr "ATRN-Anfrage abgelehnt.\n"

#: odmr.c:104
msgid "Unable to process ATRN request now\n"
msgstr "Kann ATRN-Anfrage jetzt nicht bearbeiten\n"

#: odmr.c:109
msgid "You have no mail.\n"
msgstr "Sie haben keine Post.\n"

#: odmr.c:113
msgid "Command not implemented\n"
msgstr "Befehl nicht implementiert\n"

#: odmr.c:117
msgid "Authentication required.\n"
msgstr "Authentifikation erforderlich.\n"

#: odmr.c:122
#, c-format
msgid "Unknown ODMR error \"%s\"\n"
msgstr "Unbekannter ODMR-Fehler \"%s\"\n"

#: odmr.c:182
msgid "receiving message data\n"
msgstr "Empfange Nachrichten\n"

#: odmr.c:235
msgid "Option --keep is not supported with ODMR\n"
msgstr "Option --keep ist mit ODMR nicht unterstützt\n"

#: odmr.c:239
msgid "Option --flush is not supported with ODMR\n"
msgstr "Option --flush ist mit ODMR nicht unterstützt\n"

#: odmr.c:243
msgid "Option --folder is not supported with ODMR\n"
msgstr "Option --folder ist mit ODMR nicht unterstützt\n"

#: odmr.c:247
msgid "Option --check is not supported with ODMR\n"
msgstr "Option --check ist mit ODMR nicht unterstützt\n"

#: opie.c:40
msgid "server recv fatal\n"
msgstr "Server recv fatal\n"

#: opie.c:54
msgid "Could not decode OTP challenge\n"
msgstr "Konnte OTP-Herausforderung nicht dekodieren\n"

#: opie.c:62 pop3.c:615
msgid "Secret pass phrase: "
msgstr "Geheime Passphrase: "

#: options.c:185
#, c-format
msgid "String '%s' is not a valid number string.\n"
msgstr "Zeichenkette „%s“ ist keine gültige Zahl.\n"

#: options.c:194
#, c-format
msgid "Value of string '%s' is %s than %d.\n"
msgstr "Wert der Zeichenkette „%s“ ist %s als %d.\n"

#: options.c:195
msgid "smaller"
msgstr "kleiner"

#: options.c:195
msgid "larger"
msgstr "größer"

#: options.c:319
#, c-format
msgid "Invalid bad-header policy `%s' specified.\n"
msgstr "Ungültiger Umgang mit defekten Headern „%s“ angegeben.\n"

#: options.c:352
#, c-format
msgid "Invalid protocol `%s' specified.\n"
msgstr "Ungültiges Protokoll „%s“ angegeben.\n"

#: options.c:397
#, c-format
msgid "Invalid authentication `%s' specified.\n"
msgstr "Ungültige Authentifikation „%s“ angegeben.\n"

#: options.c:534
msgid "Warning: --ssl is obsolescent, please use --sslmode=wrapped instead.\n"
msgstr ""
"Warnung: --ssl läuft aus, bitte verwenden Sie stattdessen --"
"sslmode=wrapped.\n"

#: options.c:552
#, c-format
msgid "Invalid argument to --sslmode \"%s\" specified.\n"
msgstr "Ungültiges Argument für --sslmode, \"%s\", angegeben.\n"

#: options.c:624
#, c-format
msgid "Invalid retrieve-error policy `%s' specified.\n"
msgstr "Ungültige Richtlinie für retrieve-error, „%s“, angegeben.\n"

#: options.c:640
msgid "usage:  fetchmail [options] [server ...]\n"
msgstr "Aufruf:  fetchmail [Optionen] [Server ...]\n"

#: options.c:641
msgid "  Options are as follows:\n"
msgstr "  Optionen sind wie folgt:\n"

#: options.c:642
msgid "  -?, --help        display this option help\n"
msgstr "  -?, --help        diese Options-Hilfe anzeigen\n"

#: options.c:643
msgid "  -V, --version     display version info\n"
msgstr "  -V, --version     Versionsinformationen anzeigen\n"

#: options.c:645
msgid "  -c, --check       check for messages without fetching\n"
msgstr "  -c, --check       auf Nachrichten überprüfen, ohne abzuholen\n"

#: options.c:646
msgid "  -s, --silent      work silently\n"
msgstr "  -s, --silent      schweigsam arbeiten\n"

#: options.c:647
msgid "  -v, --verbose     work noisily (diagnostic output)\n"
msgstr "  -v, --verbose     redselig arbeiten (diagnostische Ausgaben)\n"

#: options.c:648
msgid "  -d, --daemon      run as a daemon once per n seconds\n"
msgstr "  -d, --daemon      alle n Sekunden als Dämon laufen\n"

#: options.c:649
msgid "  -N, --nodetach    don't detach daemon process\n"
msgstr "  -N, --nodetach    nicht von Dämon-Prozess ablösen\n"

#: options.c:650
msgid "  -q, --quit        kill daemon process\n"
msgstr "  -q, --quit        Dämon-Prozess abschießen\n"

#: options.c:651
msgid "  -L, --logfile     specify logfile name\n"
msgstr "  -L, --logfile     Logdatei-Name angeben\n"

#: options.c:652
msgid ""
"      --syslog      use syslog(3) for most messages when running as a "
"daemon\n"
msgstr ""
"      --syslog      als Dämon syslog(3) für die meisten Mitteilungen "
"verwenden\n"

#: options.c:653
msgid "      --invisible   don't write Received & enable host spoofing\n"
msgstr ""
"      --invisible   Received nicht schreiben und Host-Spoofing erlauben\n"

#: options.c:654
msgid "  -f, --fetchmailrc specify alternate run control file\n"
msgstr "  -f, --fetchmailrc alternative Konfigurationsdatei angeben\n"

#: options.c:655
msgid "  -i, --idfile      specify alternate UIDs file\n"
msgstr "  -i, --idfile      alternative UID-Datei angeben\n"

#: options.c:656
msgid "      --pidfile     specify alternate PID (lock) file\n"
msgstr "      --pidfile     alternative PID-Datei angeben\n"

#: options.c:657
msgid "      --postmaster  specify recipient of last resort\n"
msgstr ""
"      --postmaster  Empfänger angeben, der als letzte Zuflucht gebraucht "
"wird\n"

#: options.c:658
msgid "      --nobounce    redirect bounces from user to postmaster.\n"
msgstr "      --nobounce    Bounces vom Nutzer zum Postmaster umleiten\n"

#: options.c:659
msgid ""
"      --nosoftbounce fetchmail deletes permanently undeliverable messages.\n"
msgstr ""
"      --nosoftbounce Fetchmail löscht endgültig unzustellbare Nachrichten.\n"

#: options.c:660
msgid ""
"      --softbounce  keep permanently undeliverable messages on server "
"(default).\n"
msgstr ""
"      --softbounce  Endgültig unzustellbare Nachrichten auf Server belassen "
"(Voreinstellung).\n"

#: options.c:662
msgid "  -I, --interface   interface required specification\n"
msgstr "  -I, --interface   erforderliche Schnittstellen-Angabe\n"

#: options.c:663
msgid "  -M, --monitor     monitor interface for activity\n"
msgstr "  -M, --monitor     Schnittstelle auf Aktivität hin beobachten\n"

#: options.c:666
msgid "      --ssl         enable ssl encrypted session\n"
msgstr "      --ssl         SSL-verschlüsselte Sitzung ermöglichen\n"

#: options.c:667
msgid "      --sslkey      ssl private key file\n"
msgstr "      --sslkey      SSL-Privater-Schlüssel-Datei\n"

#: options.c:668
msgid "      --sslcert     ssl client certificate\n"
msgstr "      --sslcert     SSL-Klienten-Zertifikat\n"

#: options.c:669
msgid ""
"      --nosslcertck INSECURE disable server certificate check (discouraged)\n"
msgstr ""
"      --nosslcertck UNSICHER Keine Prüfung des SSL-Serverzertifikats "
"(abgeraten)\n"

#: options.c:670
msgid "      --sslcertck   do strict server certificate check (recommended)\n"
msgstr ""
"      --sslcertck   strenge Prüfung des SSL-Serverzertifikats (empfohlen)\n"

#: options.c:671
msgid "      --sslcertfile path to trusted-CA ssl certificate file\n"
msgstr ""
"      --sslcertfile Pfad zur Datei mit SSL-Zertifikaten vertrauenswürdiger "
"CAs\n"

#: options.c:672
msgid "      --sslcertpath path to trusted-CA ssl certificate directory\n"
msgstr ""
"      --sslcertpath Verzeichnis mit vertrauenswürdigen CA-SSL-Zertifikaten\n"

#: options.c:673
msgid ""
"      --sslcommonname  expect this CommonName from server (discouraged)\n"
msgstr ""
"      --sslcommonname  diesen CommonName des Servers erwarten (abgeraten)\n"

#: options.c:674
msgid ""
"      --sslfingerprint fingerprint that must match that of the server's "
"cert.\n"
msgstr ""
"      --sslfingerprint verlangter Fingerabdruck des Zertifikats des "
"Servers.\n"

#: options.c:675
msgid ""
"      --sslmode     force ssl mode (none/wrapped/starttls=may/"
"starttls=must)\n"
msgstr ""
"     --sslmode      SSL-Modus erzwingen (none/wrapped/starttls=may/"
"starttls=must)\n"

#: options.c:676
msgid ""
"      --sslprotocolversion  force ssl version (often unneeded, see manual "
"page!)\n"
msgstr ""
"     --sslprotocolversion  TLS-Protokollversion erzwingen (oft nicht nötig, "
"siehe Handbuch!)\n"

#: options.c:679
msgid "      --plugin      specify external command to open connection\n"
msgstr "      --plugin      externes Kommando zum Öffnen der Verbindung\n"

#: options.c:680
msgid "      --plugout     specify external command to open smtp connection\n"
msgstr "      --plugout     externes Kommando zum Öffnen der SMTP-Verbindung\n"

#: options.c:681
msgid ""
"      --bad-header {reject|accept}\n"
"                    specify policy for handling messages with bad headers\n"
msgstr ""
"      --bad-header {reject|accept}\n"
"                    Umgang mit Nachrichten mit defekten Headern\n"

#: options.c:683
msgid ""
"      --retrieve-error {abort|continue|markseen}\n"
"                        specify policy for processing messages with retrieve "
"errors\n"
msgstr ""
"      --retrieve-error {abort|continue|markseen}\n"
"                        Richtlinie für Fehler beim Abruf des Textkörpers "
"angeben\n"

#: options.c:686
msgid "  -p, --protocol    specify retrieval protocol (see man page)\n"
msgstr "  -p, --protocol    Abhol-Protokoll angeben (siehe Manpage)\n"

#: options.c:688
msgid "  -C, --pwmd-socket pwmd socket path (~/.pwmd/socket)\n"
msgstr "  -C, --pwmd-socket Pfad zum PWMD-Socket (~/.wmd/socket)\n"

#: options.c:689
msgid "  -G, --pwmd-file   filename to use on the pwmd server\n"
msgstr "  -G, --pwmd-file   Dateiname, den der PWMD-Server verwenden soll\n"

#: options.c:690
msgid "  -O, --pinentry-timeout   seconds until pinentry is canceled\n"
msgstr "  -O, --pinentry-timeout   Sekunden bis zum Abbruch von pinentry\n"

#: options.c:693
msgid "      --port        TCP port to connect to (obsolete, use --service)\n"
msgstr ""
"      --port        TCP-Port für Verbindung (veraltet, siehe --service)\n"

#: options.c:694
msgid ""
"  -P, --service     TCP service to connect to (can be numeric TCP port)\n"
msgstr ""
"  -P, --service     TCP-Dienst für die Verbindung (kann eine Portnummer "
"sein)\n"

#: options.c:695
msgid "      --auth        authentication type (password/kerberos/ssh/otp)\n"
msgstr ""
"      --auth        Authentifikations-Typ (Passwort/Kerberos/SSH/OTP)\n"

#: options.c:696
msgid "  -t, --timeout     server nonresponse timeout\n"
msgstr "  -t, --timeout     Auszeit für nichtantwortenden Server\n"

#: options.c:697
msgid "  -E, --envelope    envelope address header\n"
msgstr "  -E, --envelope    Umschlag-Adress-Header\n"

#: options.c:698
msgid "  -Q, --qvirtual    prefix to remove from local user id\n"
msgstr ""
"  -Q, --qvirtual    Präfix, der von lokaler Nutzerkennung entfernt wird\n"

#: options.c:699
msgid "      --principal   mail service principal\n"
msgstr "      --principal   Prinzipal des Mailservice\n"

#: options.c:700
msgid "      --tracepolls  add poll-tracing information to Received header\n"
msgstr ""
"      --tracepolls  Poll-Tracing-Information zum Received-Header hinzufügen\n"

#: options.c:702
msgid "  -u, --username    specify users's login on server\n"
msgstr "  -u, --username    Nutzerkennung beim Server angeben\n"

#: options.c:703
msgid "  -a, --[fetch]all  retrieve old and new messages\n"
msgstr "  -a, --[fetch]all  alte und neue Nachrichten abholen\n"

#: options.c:704
msgid "  -K, --nokeep      delete new messages after retrieval\n"
msgstr "  -K, --nokeep      neue Nachrichten nach Abholung löschen\n"

#: options.c:705
msgid "  -k, --keep        save new messages after retrieval\n"
msgstr "  -k, --keep        neue Nachrichten nach Abholung aufheben\n"

#: options.c:706
msgid "  -F, --flush       delete old messages from server\n"
msgstr "  -F, --flush       alte Nachrichten auf dem Server löschen\n"

#: options.c:707
msgid "      --limitflush  delete oversized messages\n"
msgstr "      --limitflush  übergroße Nachrichten auf dem Server löschen\n"

#: options.c:708
msgid "  -n, --norewrite   don't rewrite header addresses\n"
msgstr "  -n, --norewrite   Header-Adressen nicht umschreiben\n"

#: options.c:709
msgid "  -l, --limit       don't fetch messages over given size\n"
msgstr "  -l, --limit       Nachrichten über angegebener Größe nicht abholen\n"

#: options.c:710
msgid "  -w, --warnings    interval between warning mail notification\n"
msgstr "  -w, --warnings    Intervall zwischen Warnungs-Emails\n"

#: options.c:712
msgid "  -S, --smtphost    set SMTP forwarding host\n"
msgstr "  -S, --smtphost    SMTP-Weiterleitungs-Host festlegen\n"

#: options.c:713
msgid "      --fetchdomains fetch mail for specified domains\n"
msgstr "      --fetchdomains  Post für angegebene Domänen abholen\n"

#: options.c:714
msgid "  -D, --smtpaddress set SMTP delivery domain to use\n"
msgstr "  -D, --smtpaddress zu benutzende SMTP-Auslieferungs-Domäne setzen\n"

#: options.c:715
msgid "      --smtpname    set SMTP full name username@domain\n"
msgstr "      --smtpname    SMTP-Nutzernamen nutzer@domain setzen\n"

#: options.c:716
msgid "  -Z, --antispam,   set antispam response values\n"
msgstr "  -Z, --antispam    Antispam-Antwort-Werte setzen\n"

#: options.c:717
msgid "  -b, --batchlimit  set batch limit for SMTP connections\n"
msgstr "  -b, --batchlimit  Stapellimit für SMTP-Verbindungen setzen\n"

#: options.c:718
msgid "  -B, --fetchlimit  set fetch limit for server connections\n"
msgstr "  -B, --fetchlimit  Limit für Server-Verbindungen setzen\n"

#: options.c:719
msgid "      --fetchsizelimit set fetch message size limit\n"
msgstr "      --fetchsizelimit Beschränkung für Nachrichtengröße setzen.\n"

#: options.c:720
msgid "      --fastuidl    do a binary search for UIDLs\n"
msgstr "      --fastuidl    binäre Suche nach UIDS durchführen\n"

#: options.c:721
msgid "  -e, --expunge     set max deletions between expunges\n"
msgstr "  -e, --expunge     max. Löschungen zwischen Säuberungen setzen\n"

#: options.c:722
msgid "  -m, --mda         set MDA to use for forwarding\n"
msgstr "  -m, --mda         MDA für Weiterleitung setzen\n"

#: options.c:723
msgid "      --bsmtp       set output BSMTP file\n"
msgstr "      --bsmtp       Ausgabe-BSMTP-Datei setzen\n"

#: options.c:724
msgid "      --lmtp        use LMTP (RFC2033) for delivery\n"
msgstr "      --lmtp        LMTP (RFC2033) zum Ausliefern benutzen\n"

#: options.c:725
msgid "  -r, --folder      specify remote folder name\n"
msgstr "  -r, --folder      Namen des entfernten Ordners angeben\n"

#: options.c:726
msgid "      --showdots    show progress dots even in logfiles\n"
msgstr "      --showdots    Fortschrittspunkte auch in Log-Dateien zeigen\n"

#: pop3.c:275
msgid "Required APOP timestamp not found in greeting\n"
msgstr "Erforderlicher APOP-Zeitstempel nicht in Begrüßung gefunden\n"

#: pop3.c:285
msgid "Timestamp syntax error in greeting\n"
msgstr "Zeitstempel-Syntax-Fehler in Begrüßung\n"

#: pop3.c:301
msgid "Invalid APOP timestamp.\n"
msgstr "Ungültiger APOP-Zeitstempel.\n"

#: pop3.c:367
msgid ""
"Warning: \"Maillennium POP3\" found, using RETR command instead of TOP.\n"
msgstr "Warnung: „Maillennium POP3” gefunden, benutze RETR-Befehl statt TOP.\n"

#: pop3.c:454
msgid "TLS is mandatory for this session, but server refused CAPA command.\n"
msgstr ""
"TLS ist für diese Sitzung nötig, aber der Server hat den CAPA-Befehl "
"abgelehnt.\n"

#: pop3.c:455
msgid "The CAPA command is however necessary for TLS.\n"
msgstr "Der CAPA-Befehl ist allerdings für TLS erforderlich.\n"

#: pop3.c:532
#, c-format
msgid "%s: opportunistic upgrade to TLS failed, trying to continue.\n"
msgstr ""
"%s: opportunistisches Upgrade auf TLS fehlgeschlagen, versuche Fortsetzung.\n"

#: pop3.c:650
msgid "We've run out of allowed authenticators and cannot continue.\n"
msgstr ""
"Keine weiteren Authentifizierungsverfahren verfügbar, Fortsetzung nicht "
"möglich.\n"

#: pop3.c:658
msgid "Undefined protocol request in POP3_auth\n"
msgstr "Anfrage nach undefiniertem Protokoll in POP3_auth\n"

#: pop3.c:678
msgid "lock busy!  Is another session active?\n"
msgstr "Lock beschäftigt!  Ist eine weitere Sitzung aktiv?\n"

#: pop3.c:708
msgid "Cannot handle UIDL response from upstream server.\n"
msgstr "Kann die UIDL-Antwort des Servers nicht verarbeiten.\n"

#: pop3.c:731
msgid "Server responded with UID for wrong message.\n"
msgstr "Server hat mit UID der falschen Nachricht geantwortet.\n"

#: pop3.c:758
#, c-format
msgid "id=%s (num=%u) was deleted, but is still present!\n"
msgstr "id=%s (num=%u) wurde gelöscht, ist aber immer noch da!\n"

#: pop3.c:862
msgid "protocol error while fetching UIDLs\n"
msgstr "Protokollfehler beim Holen der UIDL\n"

#: pop3.c:893
#, c-format
msgid "id=%s (num=%d) was deleted, but is still present!\n"
msgstr "id=%s (num=%d) wurde gelöscht, ist aber immer noch da!\n"

#: pop3.c:1201
msgid "Option --folder is not supported with POP3\n"
msgstr "Option --folder wird mit POP3 nicht unterstützt\n"

#: rcfile_y.y:121 rcfile_y.y:395 rcfile_y.y:403
msgid "pwmd not enabled"
msgstr "pwmd nicht möglich."

#: rcfile_y.y:136
msgid "server option after user options"
msgstr "Server-Optionen nach Nutzer-Optionen"

#: rcfile_y.y:167
msgid "Kerberos not enabled."
msgstr "Kerberos nicht möglich."

#: rcfile_y.y:178
msgid "SDPS not enabled."
msgstr "SDPS nicht möglich."

#: rcfile_y.y:222
msgid ""
"fetchmail: interface option is only supported under Linux (without IPv6) and "
"FreeBSD\n"
msgstr ""
"fetchmail: Schnittstellen-Option wird nur unter Linux (ohne IPv6) und "
"FreeBSD unterstützt\n"

#: rcfile_y.y:230
msgid ""
"fetchmail: monitor option is only supported under Linux (without IPv6) and "
"FreeBSD\n"
msgstr ""
"fetchmail: Beobachtungs-Option wird nur unter Linux (ohne IPv6) und FreeBSD "
"unterstützt\n"

#: rcfile_y.y:347
msgid "WARNING: ssl is obsolescent. Please use sslmode wrapped instead."
msgstr ""
"WARNUNG: die ssl-Option läuft aus. Verwenden Sie stattdessen: sslmode "
"wrapped."

#: rcfile_y.y:349
msgid "SSL is not enabled"
msgstr "SSL ist nicht aktiv"

#: rcfile_y.y:356
msgid "Invalid sslmode specified."
msgstr "Ungültiger SSL-Modus „%s“ angegeben."

#: rcfile_y.y:420
msgid "end of input"
msgstr "Ende der Eingabe"

#: rcfile_y.y:464
#, c-format
msgid "File %s must be a regular file.\n"
msgstr "Datei %s muss eine reguläre Datei sein.\n"

#: rcfile_y.y:473
#, c-format
msgid "File %s must have no more than -rwx------ (0700) permissions.\n"
msgstr "Datei %s darf nicht mehr Zugriffrechte haben als -rwx----- (0700).\n"

#: rcfile_y.y:480
#, c-format
msgid "File %s must be owned by you.\n"
msgstr "Datei %s muss Ihnen gehören.\n"

#: report.c:48
#, c-format
msgid "%s (log message incomplete)\n"
msgstr "%s (Log-Meldung unvollständig)\n"

#: rfc822.c:86
#, c-format
msgid "About to rewrite %s...\n"
msgstr "Schreibe %s um...\n"

#: rfc822.c:224
#, c-format
msgid "...rewritten version is %s.\n"
msgstr "umgeschriebene Version ist %s.\n"

#: rpa.c:116
msgid "Success"
msgstr "Erfolg"

#: rpa.c:117
msgid "Restricted user (something wrong with account)"
msgstr "Eingeschränkter Benutzer (irgendwas mit dem Konto ist falsch)"

#: rpa.c:118
msgid "Invalid userid or passphrase"
msgstr "Ungültiges Konto oder Passwort"

#: rpa.c:119
msgid "Deity error"
msgstr "Fehler der Gottheit"

#: rpa.c:172
msgid "RPA token 2: Base64 decode error\n"
msgstr "RPA-Token 2: Fehler beim Base64-Dekodieren\n"

#: rpa.c:183
#, c-format
msgid "Service chose RPA version %d.%d\n"
msgstr "Service wählte RPA-Version %d.%d\n"

#: rpa.c:189
#, c-format
msgid "Service challenge (l=%d):\n"
msgstr "Service-Herausforderung (l=%d):\n"

#: rpa.c:198
#, c-format
msgid "Service timestamp %s\n"
msgstr "Service-Zeitstempel %s\n"

#: rpa.c:203
msgid "RPA token 2 length error\n"
msgstr "RPA-Token-2-Längenfehler\n"

#: rpa.c:207
#, c-format
msgid "Realm list: %s\n"
msgstr "Liste der Reiche: %s\n"

#: rpa.c:211
msgid "RPA error in service@realm string\n"
msgstr "RPA-Fehler in service@reich-Zeichenkette\n"

#: rpa.c:248
msgid "RPA token 4: Base64 decode error\n"
msgstr "RPA-Token 4: Fehler beim Base64-Dekodieren\n"

#: rpa.c:259
#, c-format
msgid "User authentication (l=%d):\n"
msgstr "Nutzer-Authentifikation (l=%d):\n"

#: rpa.c:273
#, c-format
msgid "RPA status: %02X\n"
msgstr "RPA-Status: %02X\n"

#: rpa.c:279
msgid "RPA token 4 length error\n"
msgstr "RPA-Token-4-Längenfehler\n"

#: rpa.c:286
#, c-format
msgid "RPA rejects you: %s\n"
msgstr "RPA lehnt Sie ab: %s\n"

#: rpa.c:288
msgid "RPA rejects you, reason unknown\n"
msgstr "RPA lehnt Sie ab, Grund unbekannt\n"

#: rpa.c:296
#, c-format
msgid "RPA User Authentication length error: %d\n"
msgstr "RPA Nutzerauthentifikations-Längenfehler: %d\n"

#: rpa.c:301
#, c-format
msgid "RPA Session key length error: %d\n"
msgstr "RPA Sitzungsschlüssel-Längenfehler: %d\n"

#: rpa.c:307
msgid "RPA _service_ auth fail. Spoof server?\n"
msgstr "RPA _Service_ Authentifikations-Fehlschlag. Server beschwindeln?\n"

#: rpa.c:312
msgid "Session key established:\n"
msgstr "Sitzungsschlüssel vereinbart:\n"

#: rpa.c:343
msgid "RPA authorisation complete\n"
msgstr "RPA-Authentifikation abgeschlossen\n"

#: rpa.c:370
msgid "Get response\n"
msgstr "Hole Erwiderung\n"

#: rpa.c:400
#, c-format
msgid "Get response return %d [%s]\n"
msgstr "Hole Erwiderung liefert %d [%s]\n"

#: rpa.c:461
msgid "Hdr not 60\n"
msgstr "Hdr nicht 60\n"

#: rpa.c:482
msgid "Token length error\n"
msgstr "Token-Längenfehler\n"

#: rpa.c:487
#, c-format
msgid "Token Length %d disagrees with rxlen %d\n"
msgstr "Tokenlänge %d stimmt nicht mit rxlen %d überein\n"

#: rpa.c:493
msgid "Mechanism field incorrect\n"
msgstr "Mechanismus-Feld inkorrekt\n"

#: rpa.c:529
#, c-format
msgid "dec64 error at char %d: %x\n"
msgstr "Fehler in dec64 bei Zeichen %d: %x\n"

#: rpa.c:544
msgid "Inbound binary data:\n"
msgstr "Eingehende binäre Daten:\n"

#: rpa.c:580
msgid "Outbound data:\n"
msgstr "Ausgehende Daten:\n"

#: rpa.c:643
msgid "RPA String too long\n"
msgstr "RPA Zeichenkette zu lang\n"

#: rpa.c:648
msgid "Unicode:\n"
msgstr "Unicode:\n"

#: rpa.c:707
msgid "RPA Failed open of /dev/urandom. This shouldn't\n"
msgstr "RPA Kann /dev/urandom nicht öffnen. Das sollte Sie nicht\n"

#: rpa.c:708
msgid "    prevent you logging in, but means you\n"
msgstr "    davon abhalten, sich einzuloggen, heißt aber, dass Sie\n"

#: rpa.c:709
msgid "    cannot be sure you are talking to the\n"
msgstr "    nicht sicher sein können, mit dem Service zu reden, mit\n"

#: rpa.c:710
msgid "    service that you think you are (replay\n"
msgstr "    dem Sie zu reden denken. (Wiedergabe-Angriffe durch einen\n"

#: rpa.c:711
msgid "    attacks by a dishonest service are possible.)\n"
msgstr "    unehrlichen Host sind möglich.\n"

#: rpa.c:722
msgid "User challenge:\n"
msgstr "Nutzerherausforderung:\n"

#: rpa.c:872
msgid "MD5 being applied to data block:\n"
msgstr "MD5 wird auf Datenblock angewandt:\n"

#: rpa.c:885
msgid "MD5 result is:\n"
msgstr "MD5-Resultat ist:\n"

#: servport.c:49
#, c-format
msgid "getaddrinfo(NULL, \"%s\") error: %s\n"
msgstr "getaddrinfo(NULL, \"%s\")-Fehler: %s\n"

#: servport.c:76
#, c-format
msgid "Cannot resolve service %s to port number.\n"
msgstr "Kann Dienst %s nicht zu einer Portnummer auflösen.\n"

#: servport.c:77
msgid "Please specify the service as decimal port number.\n"
msgstr "Bitte geben sie den Dienst als dezimale Portnummer an.\n"

#: sink.c:220
#, c-format
msgid "forwarding to %s\n"
msgstr "weitergeleitet an %s\n"

#: sink.c:307
msgid "SMTP: (bounce-message body)\n"
msgstr "SMTP: (Körper der Umleitungs-Nachricht)\n"

#: sink.c:310
#, c-format
msgid "mail from %s bounced to %s\n"
msgstr "Post von %s umgeleitet zu %s\n"

#: sink.c:485 sink.c:578
#, c-format
msgid "%cMTP error: %s\n"
msgstr "%cMTP-Fehler: %s\n"

#: sink.c:523
msgid "SMTP server requires STARTTLS, keeping message.\n"
msgstr "SMTP-Server erfordert STARTTLS, behalte Nachricht.\n"

#: sink.c:703
#, c-format
msgid "BSMTP file open failed: %s\n"
msgstr "Öffnen der BSMTP-Datei fehlgeschlagen: %s\n"

#: sink.c:749
#, c-format
msgid "BSMTP preamble write failed: %s.\n"
msgstr "Schreiben der BSMTP-Präambel fehlgeschlagen: %s.\n"

#: sink.c:963
#, c-format
msgid "%cMTP listener doesn't like recipient address `%s'\n"
msgstr "%cMTP-Server mag Empfängeradresse „%s“ nicht\n"

#: sink.c:970
#, c-format
msgid "%cMTP listener doesn't really like recipient address `%s'\n"
msgstr "%cMTP-Server mag Empfänger-Adresse „%s“ irgendwie nicht\n"

#: sink.c:1016
msgid "no address matches; no postmaster set.\n"
msgstr "keine Adressen stimmten überein; kein Postmaster gesetzt.\n"

#: sink.c:1028
#, c-format
msgid "can't even send to %s!\n"
msgstr "kann noch nicht einmal an %s senden!\n"

#: sink.c:1034
#, c-format
msgid "no address matches; forwarding to %s.\n"
msgstr "keine Adressen stimmten überein; leite an %s weiter.\n"

#: sink.c:1154
#, c-format
msgid "MDA option contains single-quoted %%%c expansion.\n"
msgstr ""
"Die MDA-Option enthält eine %%%c-Erweiterung in einfachen Hochkommas.\n"

#: sink.c:1155
msgid "Refusing to deliver. Check the manual and fix your mda option.\n"
msgstr ""
"Verweigere die Zustellung. Bitte beachten Sie das Handbuch und korrigieren "
"Ihre mda-Option.\n"

#: sink.c:1198
#, c-format
msgid "about to deliver with: %s\n"
msgstr "werde mit %s ausliefern\n"

#: sink.c:1208
#, c-format
msgid "Cannot switch effective user id to %ld: %s\n"
msgstr "Kann nicht zur User-ID %ld umschalten: %s\n"

#: sink.c:1218
#, c-format
msgid "Cannot switch effective user id back to original %ld: %s\n"
msgstr "Kann nicht zur ursprünglichen User-ID %ld zurückschalten: %s\n"

#: sink.c:1224
msgid "MDA open failed\n"
msgstr "MDA Öffnen fehlgeschlagen\n"

#: sink.c:1263
#, c-format
msgid "%cMTP connect to %s failed\n"
msgstr "%cMTP-Verbindung zu %s fehlgeschlagen\n"

#: sink.c:1287
#, c-format
msgid "can't raise the listener; falling back to %s"
msgstr "kann SMTP/LMTP-Server nicht erreichen; falle zurück auf %s"

#: sink.c:1345
#, c-format
msgid "Message termination or close of BSMTP file failed: %s\n"
msgstr ""
"Nachrichtenbeendigung oder Schließen der BSMTP-Datei fehlgeschlagen: %s\n"

#: sink.c:1370
#, c-format
msgid "Error writing to MDA: %s\n"
msgstr "Fehler beim Transport an den MDA: %s\n"

#: sink.c:1373
#, c-format
msgid "MDA died of signal %d\n"
msgstr "MDA starb durch Signal %d\n"

#: sink.c:1376
#, c-format
msgid "MDA returned nonzero status %d\n"
msgstr "MDA gab Status %d ungleich Null zurück\n"

#: sink.c:1379
#, c-format
msgid ""
"Strange: MDA pclose returned %d and errno %d/%s, cannot handle at %s:%d\n"
msgstr ""
"Merkwürdig: MDA pclose gab %d und errno %d/%s zurück, kann das nicht "
"behandeln bei %s:%d\n"

#: sink.c:1404
msgid "SMTP listener refused delivery\n"
msgstr "SMTP-Server verweigerte Auslieferung\n"

#: sink.c:1434
msgid "LMTP delivery error on EOM\n"
msgstr "LMTP-Auslieferungsfehler bei EOM\n"

#: sink.c:1437
#, c-format
msgid "Unexpected non-503 response to LMTP EOM: %s\n"
msgstr "Unerwartete Nicht-503-Erwiderung auf LMTP EOM: %s\n"

#: sink.c:1582
msgid "The Fetchmail Daemon"
msgstr "Der Fetchmail-Dämon"

#: smtp.c:81
msgid "ESMTP CRAM-MD5 Authentication...\n"
msgstr "ESMTP-CRAM-MD5-Authentifikation...\n"

#: smtp.c:87 smtp.c:137
msgid "Server rejected the AUTH command.\n"
msgstr "Server lehnte AUTH-Befehl ab.\n"

#: smtp.c:95 smtp.c:144 smtp.c:153 smtp.c:159
msgid "Bad base64 reply from server.\n"
msgstr "Ungültige base64-Antwort vom Server.\n"

#: smtp.c:99
#, c-format
msgid "Challenge decoded: %s\n"
msgstr "Herausforderung dekodiert: %s\n"

#: smtp.c:116
msgid "ESMTP PLAIN Authentication...\n"
msgstr "ESMTP-PLAIN-Authentifikation...\n"

#: smtp.c:131
msgid "ESMTP LOGIN Authentication...\n"
msgstr "ESMTP-LOGIN-Authentifikation...\n"

#: smtp.c:349 smtp.c:377
msgid "smtp listener protocol error\n"
msgstr "Protokollfehler im SMTP-Server\n"

#: socket.c:83 socket.c:110
msgid "fetchmail: malloc failed\n"
msgstr "fetchmail: malloc fehlgeschlagen\n"

#: socket.c:142
msgid "fetchmail: socketpair failed\n"
msgstr "fetchmail socketpair fehlgeschlagen\n"

#: socket.c:148
msgid "fetchmail: fork failed\n"
msgstr "fetchmail: fork fehlgeschlagen\n"

#: socket.c:155
msgid "dup2 failed\n"
msgstr "dup2 fehlgeschlagen\n"

#: socket.c:161
#, c-format
msgid "running %s (host %s service %s)\n"
msgstr "benutze %s (Host %s, Service %s)\n"

#: socket.c:166
#, c-format
msgid "execvp(%s) failed\n"
msgstr "execvp(%s) fehlgeschlagen\n"

#: socket.c:238
#, c-format
msgid "getaddrinfo(\"%s\",\"%s\") error: %s\n"
msgstr "getaddrinfo(\"%s\",\"%s\")-Fehler: %s\n"

#: socket.c:241
msgid "Try adding the --service option (see also FAQ item R12).\n"
msgstr "Geben Sie die --service-Option an (siehe auch FAQ-Punkt R12).\n"

#: socket.c:255 socket.c:258
#, c-format
msgid "unknown (%s)"
msgstr "unbekannt (%s)"

#: socket.c:261
#, c-format
msgid "Trying to connect to %s/%s..."
msgstr "Versuche, mit %s/%s zu verbinden..."

#: socket.c:270
#, c-format
msgid "cannot create socket: %s\n"
msgstr "kann Socket nicht erzeugen: %s\n"

#: socket.c:272
#, c-format
msgid "name %d: cannot create socket family %d type %d: %s\n"
msgstr "Name %d: kann Socket in Familie %d Typ %d nicht erzeugen: %s\n"

#: socket.c:290
msgid "connection failed.\n"
msgstr "Verbindung fehlgeschlagen.\n"

#: socket.c:292
#, c-format
msgid "connection to %s:%s [%s/%s] failed: %s.\n"
msgstr "Verbindung zu %s:%s [%s/%s] fehlgeschlagen: %s.\n"

#: socket.c:293
#, c-format
msgid "name %d: connection to %s:%s [%s/%s] failed: %s.\n"
msgstr "Name %d: Verbindung zu %s:%s [%s/%s] fehlgeschlagen: %s.\n"

#: socket.c:299
msgid "connected.\n"
msgstr "verbunden.\n"

#: socket.c:312
#, c-format
msgid ""
"Connection errors for this poll:\n"
"%s"
msgstr ""
"Verbindungsfehler für diesen Abruf:\n"
"%s"

#: socket.c:344
#, c-format
msgid "OpenSSL reported: %s\n"
msgstr "OpenSSL berichtete: %s\n"

#: socket.c:575
#, c-format
msgid "Unknown digest algorithm %s requested.\n"
msgstr "Unbekannter Digest-Algorithmus %s verlangt.\n"

#: socket.c:581
#, c-format
msgid "Out of memory in %s:%lu!\n"
msgstr "Kein Speicher mehr frei in %s:%lu!\n"

#: socket.c:592
#, c-format
msgid "Digest text buffer too small for %s!\n"
msgstr "Textpuffer für Digest zu klein für %s!\n"

#: socket.c:626
msgid "Server certificate:\n"
msgstr "Server-Zertifikat:\n"

#: socket.c:631
#, c-format
msgid "Certificate chain, from root to peer, starting at depth %d:\n"
msgstr "Zertifizierungskette, von der Wurzel zum Server, ab Tiefe %d:\n"

#: socket.c:634
#, c-format
msgid "Certificate at depth %d:\n"
msgstr "Zertifikat bei Baumtiefe %d:\n"

#: socket.c:640
#, c-format
msgid "Issuer Organization: %s\n"
msgstr "Herausgeber-Organisation: %s\n"

#: socket.c:643
msgid "Warning: Issuer Organization Name too long (possibly truncated).\n"
msgstr ""
"Warnung: Herausgeber-Organisations-Name zu lang (möglicherweise "
"beschnitten).\n"

#: socket.c:645
msgid "Unknown Organization\n"
msgstr "Unbekannte Organisation\n"

#: socket.c:647
#, c-format
msgid "Issuer CommonName: %s\n"
msgstr "Herausgeber-CommonName: %s\n"

#: socket.c:650
msgid "Warning: Issuer CommonName too long (possibly truncated).\n"
msgstr ""
"Warnung: Herausgeber-CommonName zu lang (möglicherweise beschnitten).\n"

#: socket.c:652
msgid "Unknown Issuer CommonName\n"
msgstr "Unbekannter Herausgeber-CommonName\n"

#: socket.c:658
#, c-format
msgid "Subject CommonName: %s\n"
msgstr "Subjekt-CommonName: %s\n"

#: socket.c:664
msgid "Bad certificate: Subject CommonName too long!\n"
msgstr "Ungültiges Zertifikat: Server-CommonName zu lang!\n"

#: socket.c:670
msgid "Bad certificate: Subject CommonName contains NUL, aborting!\n"
msgstr "Ungültiges Zertifikat: Subject-CommonName enthält NUL, breche ab!\n"

#: socket.c:698
#, c-format
msgid "Subject Alternative Name: %s\n"
msgstr "Subject Alternative Name: %s\n"

#: socket.c:704
msgid "Bad certificate: Subject Alternative Name contains NUL, aborting!\n"
msgstr ""
"Ungültiges Zertifikat: Subject-Alternative-Name enthält NUL, breche ab!\n"

#: socket.c:721
#, c-format
msgid "Server CommonName mismatch: %s != %s\n"
msgstr "Server-CommonName stimmt nicht überein: %s != %s\n"

#: socket.c:728
msgid "Server name not set, could not verify certificate!\n"
msgstr "Server-Name nicht gesetzt, konnte Zertifikat nicht verifizieren!\n"

#: socket.c:733
msgid "Unknown Server CommonName\n"
msgstr "Unbekannter Server-CommonName\n"

#: socket.c:735
msgid "Server name not specified in certificate!\n"
msgstr "Server-Name nicht in Zertifikat spezifiziert!\n"

#: socket.c:749 socket.c:752
#, c-format
msgid "%s certificate %s fingerprint: %s\n"
msgstr "%s-Schlüssel-%s-Fingerabdruck: %s\n"

#: socket.c:758
#, c-format
msgid "%s fingerprints match.\n"
msgstr "%s-Fingerabdrücke stimmen überein.\n"

#: socket.c:760
#, c-format
msgid "%s fingerprints do not match!\n"
msgstr "%s-Fingerabdrücke stimmen nicht überein!\n"

#: socket.c:772
#, c-format
msgid "Server certificate verification error: %s\n"
msgstr "Fehler bei Server-Zertifikat-Überprüfung: %s\n"

#: socket.c:787
#, c-format
msgid "Broken certification chain at: %s\n"
msgstr "Unterbrochene Zertifizierungskette bei: %s\n"

#: socket.c:789
msgid ""
"This could mean that the server did not provide the intermediate CA's "
"certificate(s), which is nothing fetchmail could do anything about.  For "
"details, please see the README.SSL-SERVER document that ships with "
"fetchmail.\n"
msgstr ""
"Dieser Fehler tritt üblicherweise auf, wenn der Server die Zertifikate der "
"Zwischenzertifizierungsstellen (Intermediate CA) nicht mitliefert.  Daran "
"kann Fetchmail nichts ändern. Weitere Information im mit Fetchmail "
"gelieferten Dokument README.SSL-SERVER.\n"

#: socket.c:799
#, c-format
msgid "Missing trust anchor certificate: %s\n"
msgstr "  Fehlendes Zertifikat, das als Vertrauensanker dienen könnte: %s\n"

#: socket.c:802
msgid ""
"This could mean that the root CA's signing certificate is not in the trusted "
"CA certificate location, or that c_rehash needs to be run on the certificate "
"directory. For details, please see the documentation of --sslcertpath and --"
"sslcertfile in the manual page.\n"
msgstr ""
"Das kann heißen, dass das Wurzelzertifikat nicht unter den "
"vertrauenswürdigen CA-Zertifikaten ist, oder dass c_rehash auf dem "
"Zertifikatsverzeichnis ausgeführt werden muss. Details sind in der fetchmail-"
"Handbuchseite bei --sslcertpath und --sslcertfile beschrieben.\n"

#: socket.c:894
msgid "File descriptor out of range for SSL"
msgstr "Datei-Deskriptor außerhalb des Bereichs für SSL"

#: socket.c:913
#, c-format
msgid ""
"Invalid SSL protocol '%s' specified, using default (autonegotiate TLSv1 or "
"newer).\n"
msgstr ""
"Ungültiges SSL-Protokoll „%s“ angegeben, benutze Voreinstellung "
"(automatische Aushandlung TLSv1 oder neuer).\n"

#: socket.c:944
#, c-format
msgid ""
"SSL/TLS: environment variable %s unset, using fetchmail built-in ciphers.\n"
msgstr "SSL/TLS: Umgebungsvariable %s nicht gesetzt, verwende fetchmail-Standardchiffrierung.\n"

#: socket.c:947
msgid "built-in defaults"
msgstr "eingebauten Voreinstellungen"

#: socket.c:952
#, c-format
msgid "SSL/TLS: ciphers set from %s to \"%s\"\n"
msgstr "SSL/TLS: Chiffrierung von %s auf \"%s\" gesetzt\n"

#: socket.c:955
#, c-format
msgid "SSL/TLS: failed to set ciphers from %s to \"%s\"\n"
msgstr "SSL/TLS: Chiffrierung konnte nicht von %s auf \"%s\" gesetzt werden\n"

#: socket.c:990
#, c-format
msgid "SSL/TLS: prio %3d cipher is %s\n"
msgstr "SSL/TLS: Chiffrierung mit Priorität %3d ist %s\n"

#: socket.c:1051
msgid "Cannot obtain current SSL/TLS cipher - no session established?\n"
msgstr ""
"Kann aktuelle SSL/TLS-Chiffrierung nicht ermitteln - keine Sitzung "
"aufgebaut?\n"

#: socket.c:1054
#, c-format
msgid "SSL/TLS: using protocol %s, cipher %s, %d/%d secret/processed bits\n"
msgstr ""
"SSL/TLS: verwende Protokoll %s, Chiffrierung %s, %d/%d geheime/verarbeitete "
"Bits\n"

#: socket.c:1061
msgid "Certificate/fingerprint verification was somehow skipped!\n"
msgstr "Zertifikat-/Fingerabdruck-Überprüfung wurde irgendwie übersprungen!\n"

#: socket.c:1078
msgid ""
"Warning: the connection is insecure, continuing anyways. (Better use --"
"sslcertck!)\n"
msgstr ""
"Warnung: Die Verbindung ist unsicher, mache trotzdem weiter. (Nehmen Sie "
"lieber --sslcertck!)\n"

#: socket.c:1120
msgid "Cygwin socket read retry\n"
msgstr "Cygwin-Socket-Lese-Wiederholung\n"

#: socket.c:1123
msgid "Cygwin socket read retry failed!\n"
msgstr "Cygwin-Socket-Lese-Wiederholung fehlgeschlagen!\n"

#: transact.c:65
#, c-format
msgid "mapped address %s to local %s\n"
msgstr "Adresse %s auf lokalen Benutzer %s abgebildet\n"

#: transact.c:87
#, c-format
msgid "mapped %s to local %s\n"
msgstr "%s auf lokalen Benutzer %s abgebildet\n"

#: transact.c:154
#, c-format
msgid "passed through %s matching %s\n"
msgstr "passierte %s und passte auf %s\n"

#: transact.c:226
#, c-format
msgid ""
"analyzing Received line:\n"
"%s"
msgstr ""
"Received-Zeile wird überprüft:\n"
"%s"

#: transact.c:265
#, c-format
msgid "line accepted, %s is an alias of the mailserver\n"
msgstr "Zeile akzeptiert, %s ist ein Alias des Mailservers\n"

#: transact.c:271
#, c-format
msgid "line rejected, %s is not an alias of the mailserver\n"
msgstr "Zeile abgelehnt. %s ist kein Alias des Mailservers\n"

#: transact.c:345
msgid "no Received address found\n"
msgstr "keine „Received“-Adresse gefunden\n"

#: transact.c:354
#, c-format
msgid "found Received address `%s'\n"
msgstr "„Received“-Adresse „%s“ gefunden\n"

#: transact.c:599
msgid "incorrect header line found - see manpage for bad-header option\n"
msgstr "inkorrekte Kopfzeile gefunden - siehe Handbuch unter bad-header\n"

#: transact.c:601
#, c-format
msgid "line: %s"
msgstr "Zeile: %s"

#: transact.c:1066 transact.c:1076
#, c-format
msgid "Parsing envelope \"%s\" names \"%-.*s\"\n"
msgstr "Analysiere Umschlag \"%s\" Namen \"%-.*s\"\n"

#: transact.c:1091
#, c-format
msgid "Parsing Received names \"%-.*s\"\n"
msgstr "Received-Kopfzeile \"%-.*s\" wird analysiert\n"

#: transact.c:1103
msgid "No envelope recipient found, resorting to header guessing.\n"
msgstr ""
"Kein Empfänger auf dem Umschlag gefunden, muss anhand der Kopfzeilen raten.\n"

#: transact.c:1121
#, c-format
msgid "Guessing from header \"%-.*s\".\n"
msgstr "Rate anhand der Kopfzeile \"%-.*s\".\n"

#: transact.c:1136
#, c-format
msgid "no local matches, forwarding to %s\n"
msgstr "keine lokalen Übereinstimmungen, Weiterleitung an %s\n"

#: transact.c:1151
msgid "forwarding and deletion suppressed due to DNS errors\n"
msgstr "Weiterleiten und Löschen wegen DNS-Fehlern unterdrückt\n"

#: transact.c:1262
msgid "writing RFC822 msgblk.headers\n"
msgstr "schreibe RFC822 msgblk.headers\n"

#: transact.c:1281
msgid "no recipient addresses matched declared local names"
msgstr "keine Empfängeradresse stimmt mit deklarierten lokalen Namen überein"

#: transact.c:1288
#, c-format
msgid "recipient address %s didn't match any local name"
msgstr "Empfängeradresse %s stimmt mit keinem lokalen Namen überein"

#: transact.c:1297
msgid "message has embedded NULs"
msgstr "Nachricht hat eingebettete NUL-Zeichen"

#: transact.c:1305
msgid "SMTP listener rejected local recipient addresses: "
msgstr "SMTP-Server lehnte Adressen mit lokalem Empfänger ab: "

#: transact.c:1355
msgid "error writing message text\n"
msgstr "Fehler beim Schreiben des Nachrichtentextes\n"

#: transact.c:1622
#, c-format
msgid "Buffer too small. This is a bug in the caller of %s:%lu.\n"
msgstr "Der Puffer ist zu klein. Dies ist ein Fehler im Aufrufer von %s:%lu.\n"

#: uid.c:256
#, c-format
msgid "Old UID list from %s:"
msgstr "Alte UID-Liste aus %s:"

#: uid.c:260 uid.c:269 uid.c:337
msgid " <empty>"
msgstr " <leer>"

#: uid.c:267
msgid "Scratch list of UIDs:"
msgstr "Leere UID-Liste:"

#: uid.c:351 uid.c:395
#, c-format
msgid "Merged UID list from %s:"
msgstr "Vereinigte UID-Liste aus %s:"

#: uid.c:354
#, c-format
msgid "New UID list from %s:"
msgstr "Neue UID-Liste aus %s:"

#: uid.c:384
msgid "not swapping UID lists, no UIDs seen this query\n"
msgstr ""
"UID-Listen werden nicht ausgetauscht, in dieser Abfrage keine UIDS gesehen\n"

#: uid.c:404
msgid "discarding new UID list\n"
msgstr "verwerfe neue UID-Liste\n"

#: uid.c:461
msgid "Deleting fetchids file.\n"
msgstr "Datei fetchids wird gelöscht.\n"

#: uid.c:464
#, c-format
msgid "Error deleting %s: %s\n"
msgstr "Fehler beim Löschen von %s: %s\n"

#: uid.c:470
msgid "Writing fetchids file.\n"
msgstr "Datei fetchids wird geschrieben.\n"

#: uid.c:483 uid.c:492
#, c-format
msgid "Write error on fetchids file %s: %s\n"
msgstr "Fehler beim Schreiben der fetchids Datei %s: %s\n"

#: uid.c:504
#, c-format
msgid "Error writing to fetchids file %s, old file left in place.\n"
msgstr "Fehler beim Schreiben in die UID-Datei %s, alte Datei belassen.\n"

#: uid.c:508
#, c-format
msgid "Cannot rename fetchids file %s to %s: %s\n"
msgstr "Kann UID-Datei %s nicht in %s umbennen: %s\n"

#: uid.c:512
#, c-format
msgid "Cannot open fetchids file %s for writing: %s\n"
msgstr "Kann UID-Datei %s nicht zum Schreiben öffnen: %s\n"

#: xmalloc.c:24
msgid "malloc failed\n"
msgstr "malloc fehlgeschlagen\n"

#: xmalloc.c:37
msgid "realloc failed\n"
msgstr "realloc fehlgeschlagen\n"<|MERGE_RESOLUTION|>--- conflicted
+++ resolved
@@ -6,15 +6,10 @@
 #
 msgid ""
 msgstr ""
-"Project-Id-Version: fetchmail 7.0.0-alpha5\n"
+"Project-Id-Version: fetchmail 6.3.26\n"
 "Report-Msgid-Bugs-To: fetchmail-devel@lists.sourceforge.net\n"
-<<<<<<< HEAD
-"POT-Creation-Date: 2014-10-24 22:17+0200\n"
-"PO-Revision-Date: 2014-10-24 22:18+0200\n"
-=======
 "POT-Creation-Date: 2014-11-22 00:12+0100\n"
 "PO-Revision-Date: 2014-11-22 00:29+0100\n"
->>>>>>> fd20cf68
 "Last-Translator: Matthias Andree <matthias.andree@gmx.de>\n"
 "Language-Team: Deutsch <de@li.org>\n"
 "Language: de\n"
@@ -23,97 +18,128 @@
 "Content-Transfer-Encoding: 8bit\n"
 "Plural-Forms:  nplurals=2; plural=(n != 1);\n"
 
-#: cram.c:93
+#: checkalias.c:179
+#, c-format
+msgid "Checking if %s is really the same node as %s\n"
+msgstr "Es wird überprüft, ob %s und %s wirklich derselbe Knoten sind.\n"
+
+#: checkalias.c:183
+msgid "Yes, their IP addresses match\n"
+msgstr "Ja, ihre IP-Adressen stimmen überein\n"
+
+#: checkalias.c:187
+msgid "No, their IP addresses don't match\n"
+msgstr "Nein, ihre IP-Adressen stimmen nicht überein\n"
+
+#: checkalias.c:212
+#, c-format
+msgid "nameserver failure while looking for '%s' during poll of %s: %s\n"
+msgstr ""
+"Nameserver versagt beim Nachschlagen von „%s“ während der Abfrage von %s: "
+"%s.\n"
+
+#: checkalias.c:237
+#, c-format
+msgid "nameserver failure while looking for `%s' during poll of %s.\n"
+msgstr ""
+"Nameserver versagt beim Nachschlagen von „%s“ während der Abfrage von %s.\n"
+
+#: cram.c:95
 msgid "could not decode BASE64 challenge\n"
 msgstr "BASE64-Herausforderung konnte nicht dekodiert werden\n"
 
-#: cram.c:101
+#: cram.c:103
 #, c-format
 msgid "decoded as %s\n"
 msgstr "dekodiert als %s\n"
 
-#: driver.c:173 driver.c:179
+#: driver.c:199
+#, c-format
+msgid "kerberos error %s\n"
+msgstr "Kerberos-Fehler %s\n"
+
+#: driver.c:259 driver.c:265
 #, c-format
 msgid "krb5_sendauth: %s [server says '%s']\n"
 msgstr "krb5_sendauth: %s [Server sagt „%s“]\n"
 
-#: driver.c:259
+#: driver.c:345
 msgid "Fetchmail oversized-messages warning"
 msgstr "Fetchmail-Warnung: übergroße Nachrichten"
 
-#: driver.c:263
+#: driver.c:349
 #, c-format
 msgid "The following oversized messages were deleted on server %s account %s:"
 msgstr ""
 "Die folgenden übergroßen Nachrichten wurden vom \n"
 "Konto %2$s auf dem Mail-Server %1$s: gelöscht:"
 
-#: driver.c:267
+#: driver.c:353
 #, c-format
 msgid "The following oversized messages remain on server %s account %s:"
 msgstr ""
 "Die folgenden übergroßen Nachrichten verbleiben für das\n"
 "Konto %2$s auf dem Mail-Server %1$s:"
 
-#: driver.c:286
+#: driver.c:372
 #, c-format
 msgid "  %d message  %d octets long deleted by fetchmail."
 msgid_plural "  %d messages %d octets long deleted by fetchmail."
 msgstr[0] "  %d Nachricht,   %d Bytes lang, von fetchmail ausgelassen."
 msgstr[1] "  %d Nachrichten, %d Bytes lang, von fetchmail ausgelassen."
 
-#: driver.c:291
+#: driver.c:377
 #, c-format
 msgid "  %d message  %d octets long skipped by fetchmail."
 msgid_plural "  %d messages %d octets long skipped by fetchmail."
 msgstr[0] "  %d Nachricht,   %d Bytes lang, von fetchmail ausgelassen."
 msgstr[1] "  %d Nachrichten, %d Bytes lang, von fetchmail ausgelassen."
 
-#: driver.c:437
+#: driver.c:522
 #, c-format
 msgid "skipping message %s@%s:%d"
 msgstr "Nachricht %s@%s:%d wird ausgelassen"
 
-#: driver.c:491
+#: driver.c:576
 #, c-format
 msgid "skipping message %s@%s:%d (%d octets)"
 msgstr "Nachricht %s@%s:%d (%d Bytes) wird ausgelassen"
 
-#: driver.c:507
+#: driver.c:592
 msgid " (length -1)"
 msgstr " (Länge -1)"
 
-#: driver.c:510
+#: driver.c:595
 msgid " (oversized)"
 msgstr " (übergroß)"
 
-#: driver.c:528
+#: driver.c:613
 #, c-format
 msgid "couldn't fetch headers, message %s@%s:%d (%d octets)\n"
 msgstr ""
 "Kopfzeilen konnten nicht geholt werden, Nachricht %s@%s:%d (%d Bytes)\n"
 
-#: driver.c:546
+#: driver.c:631
 #, c-format
 msgid "reading message %s@%s:%d of %d"
 msgstr "Nachricht %s@%s:%d von %d wird gelesen"
 
-#: driver.c:551
+#: driver.c:636
 #, c-format
 msgid " (%d octets)"
 msgstr " (%d Bytes)"
 
-#: driver.c:552
+#: driver.c:637
 #, c-format
 msgid " (%d header octets)"
 msgstr " (%d Bytes im Nachrichtenkopf)"
 
-#: driver.c:658
+#: driver.c:707
 #, c-format
 msgid " (%d body octets)"
 msgstr " (%d Bytes im Nachrichtenkörper)"
 
-#: driver.c:720
+#: driver.c:769
 #, c-format
 msgid ""
 "message %s@%s:%d was not the expected length (%d actual != %d expected)\n"
@@ -121,19 +147,19 @@
 "Nachricht %s@%s:%d hatte nicht die erwartete Länge (%d tatsächlich != %d "
 "erwartet)\n"
 
-#: driver.c:752
+#: driver.c:801
 msgid " retained\n"
 msgstr " aufbewahrt\n"
 
-#: driver.c:762
+#: driver.c:811
 msgid " flushed\n"
 msgstr " gelöscht\n"
 
-#: driver.c:774
+#: driver.c:823
 msgid " not flushed\n"
 msgstr " nicht gelöscht\n"
 
-#: driver.c:792
+#: driver.c:841
 #, c-format
 msgid "fetchlimit %d reached; %d message left on server %s account %s\n"
 msgid_plural ""
@@ -143,40 +169,40 @@
 msgstr[1] ""
 "fetchlimit %d erreicht; %d Nachrichten auf Server %s Konto %s verblieben\n"
 
-#: driver.c:849
+#: driver.c:898
 #, c-format
 msgid "timeout after %d seconds waiting to connect to server %s.\n"
 msgstr ""
 "Zeitüberschreitung nach %d Sekunden beim Warten auf Verbindung mit Server "
 "%s.\n"
 
-#: driver.c:853
+#: driver.c:902
 #, c-format
 msgid "timeout after %d seconds waiting for server %s.\n"
 msgstr "Zeitüberschreitung nach %d Sekunden beim Warten auf Server %s.\n"
 
-#: driver.c:857
+#: driver.c:906
 #, c-format
 msgid "timeout after %d seconds waiting for %s.\n"
 msgstr "Zeitüberschreitung nach %d Sekunden beim Warten auf %s.\n"
 
-#: driver.c:862
+#: driver.c:911
 #, c-format
 msgid "timeout after %d seconds waiting for listener to respond.\n"
 msgstr ""
 "Zeitüberschreitung nach %d Sekunden beim Warten Antwort des SMTP/LMTP-"
 "Servers.\n"
 
-#: driver.c:865
+#: driver.c:914
 #, c-format
 msgid "timeout after %d seconds.\n"
 msgstr "Zeitüberschreitung nach %d Sekunden.\n"
 
-#: driver.c:877
+#: driver.c:926
 msgid "fetchmail sees repeated timeouts"
 msgstr "fetchmail erlebt wiederholte Zeitüberschreitungen"
 
-#: driver.c:880
+#: driver.c:929
 #, c-format
 msgid ""
 "Fetchmail saw more than %d timeouts while attempting to get mail from %s@"
@@ -185,7 +211,7 @@
 "Fetchmail hat mehr als %d Zeitüberschreitungen erhalten beim Versuch, Mail "
 "von %s@%s abzuholen.\n"
 
-#: driver.c:884
+#: driver.c:933
 msgid ""
 "This could mean that your mailserver is stuck, or that your SMTP\n"
 "server is wedged, or that your mailbox file on the server has been\n"
@@ -202,76 +228,76 @@
 "\n"
 "Fetchmail wird diese Mailbox nicht mehr abfragen, bis Sie es erneut starten\n"
 
-#: driver.c:910
+#: driver.c:959
 #, c-format
 msgid "pre-connection command terminated with signal %d\n"
 msgstr "Vor-Verbindungs-Befehl wurde mit Signal %d beendet\n"
 
-#: driver.c:913
+#: driver.c:962
 #, c-format
 msgid "pre-connection command failed with status %d\n"
 msgstr "Vor-Verbindungs-Befehl scheiterte mit Status %d\n"
 
-#: driver.c:937
+#: driver.c:986
 #, c-format
 msgid "couldn't find HESIOD pobox for %s\n"
 msgstr "konnte das HESIOD-Postfach für %s nicht finden\n"
 
-#: driver.c:958
+#: driver.c:1007
 msgid "Lead server has no name.\n"
 msgstr "Erster Server hat keinen Namen.\n"
 
-#: driver.c:985
+#: driver.c:1034
 #, c-format
 msgid "couldn't find canonical DNS name of %s (%s): %s\n"
 msgstr "konnte kanonischen DNS-Namen von %s (%s) nicht finden: %s\n"
 
-#: driver.c:1032
+#: driver.c:1081
 #, c-format
 msgid "%s connection to %s failed"
 msgstr "%s-Verbindung zu %s fehlgeschlagen"
 
-#: driver.c:1060
+#: driver.c:1110
 msgid "SSL connection failed.\n"
 msgstr "SSL-Verbindung fehlgeschlagen.\n"
 
-#: driver.c:1104
+#: driver.c:1165
 #, c-format
 msgid "Lock-busy error on %s@%s\n"
 msgstr "Lock-beschäftigt-Fehler bei %s@%s\n"
 
-#: driver.c:1108
+#: driver.c:1169
 #, c-format
 msgid "Server busy error on %s@%s\n"
 msgstr "Server-beschäftigt-Fehler bei %s@%s\n"
 
-#: driver.c:1113
+#: driver.c:1174
 #, c-format
 msgid "Authorization failure on %s@%s%s\n"
 msgstr "Authentifikationsfehlschlag bei %s@%s%s\n"
 
-#: driver.c:1116
+#: driver.c:1177
 msgid " (previously authorized)"
 msgstr " (vormals autorisiert)"
 
-#: driver.c:1119
+#: driver.c:1180
 msgid "For help, see http://www.fetchmail.info/fetchmail-FAQ.html#R15\n"
 msgstr ""
 "Hilfe (auf Englisch): siehe http://www.fetchmail.info/fetchmail-FAQ."
 "html#R15\n"
 
-#: driver.c:1140
+#: driver.c:1201
 #, c-format
 msgid "fetchmail authentication failed on %s@%s"
 msgstr "Fetchmail: Authentifikation fehlgeschlagen bei %s@%s"
 
-#: driver.c:1144
+#: driver.c:1205
 #, c-format
 msgid "Fetchmail could not get mail from %s@%s.\n"
 msgstr "Fetchmail konnte keine Mail von %s@%s erhalten.\n"
 
 #
-#: driver.c:1148
+#: driver.c:1209
 msgid ""
 "The attempt to get authorization failed.\n"
 "Since we have already succeeded in getting authorization for this\n"
@@ -286,7 +312,7 @@
 "brauchbare Fehlermeldung geliefert hat."
 
 #
-#: driver.c:1154
+#: driver.c:1215
 msgid ""
 "\n"
 "However, if you HAVE changed your account details since starting the\n"
@@ -308,7 +334,7 @@
 "Wiederherstellung des Dienstes keine weiteren Meldungen gesendet."
 
 #
-#: driver.c:1164
+#: driver.c:1225
 msgid ""
 "The attempt to get authorization failed.\n"
 "This probably means your password is invalid, but some servers have\n"
@@ -330,181 +356,185 @@
 "versuchen, eine Verbindung herzustellen. Es werden bis zur\n"
 "Wiederherstellung des Dienstes keine weiteren Meldungen gesendet."
 
-#: driver.c:1180
+#: driver.c:1241
 #, c-format
 msgid "Repoll immediately on %s@%s\n"
 msgstr "Sofortige erneute Abfrage von %s@%s\n"
 
-#: driver.c:1185
+#: driver.c:1246
 #, c-format
 msgid "Unknown login or authentication error on %s@%s\n"
 msgstr "Unbekannter Einlogg- oder Authentifikationsfehler bei %s@%s\n"
 
-#: driver.c:1209
+#: driver.c:1270
 #, c-format
 msgid "Authorization OK on %s@%s\n"
 msgstr "Authentifikation OK bei %s@%s\n"
 
-#: driver.c:1215
+#: driver.c:1276
 #, c-format
 msgid "fetchmail authentication OK on %s@%s"
 msgstr "Fetchmail: Authentifikation OK bei %s@%s"
 
-#: driver.c:1219
+#: driver.c:1280
 #, c-format
 msgid "Fetchmail was able to log into %s@%s.\n"
 msgstr "Fetchmail war in der Lage, sich bei %s@%s einzuloggen.\n"
 
 #
-#: driver.c:1223
+#: driver.c:1284
 msgid "Service has been restored.\n"
 msgstr "Der Dienst ist wieder hergestellt.\n"
 
-#: driver.c:1256
+#: driver.c:1317
 #, c-format
 msgid "selecting or re-polling folder %s\n"
 msgstr "Ordner %s wird gewählt oder erneut abgefragt\n"
 
-#: driver.c:1258
+#: driver.c:1319
 msgid "selecting or re-polling default folder\n"
 msgstr "Vorgabe-Ordner wird gewählt oder erneut abgefragt\n"
 
-#: driver.c:1270
+#: driver.c:1331
 #, c-format
 msgid "%s at %s (folder %s)"
 msgstr "%s bei %s (Ordner %s)"
 
-#: driver.c:1273 rcfile_y.y:419
+#: driver.c:1334 rcfile_y.y:390
 #, c-format
 msgid "%s at %s"
 msgstr "%s bei %s"
 
-#: driver.c:1278
+#: driver.c:1339
 #, c-format
 msgid "Polling %s\n"
 msgstr "Frage %s ab\n"
 
-#: driver.c:1282
+#: driver.c:1343
 #, c-format
 msgid "%d message (%d %s) for %s"
 msgid_plural "%d messages (%d %s) for %s"
 msgstr[0] "%d Nachricht (%d %s) für %s"
 msgstr[1] "%d Nachrichten (%d %s) für %s"
 
-#: driver.c:1285
+#: driver.c:1346
 msgid "seen"
 msgid_plural "seen"
 msgstr[0] "gesehene"
 msgstr[1] "gesehene"
 
-#: driver.c:1288
+#: driver.c:1349
 #, c-format
 msgid "%d message for %s"
 msgid_plural "%d messages for %s"
 msgstr[0] "%d Nachricht für %s"
 msgstr[1] "%d Nachrichten für %s"
 
-#: driver.c:1295
+#: driver.c:1356
 #, c-format
 msgid " (%d octets).\n"
 msgstr " (%d Bytes).\n"
 
-#: driver.c:1301
+#: driver.c:1362
 #, c-format
 msgid "No mail for %s\n"
 msgstr "Keine Post für %s\n"
 
-#: driver.c:1334
+#: driver.c:1395
 msgid "bogus message count!"
 msgstr "ungültige Nachrichtenanzahl!"
 
-#: driver.c:1386
+#: driver.c:1447
 #, c-format
 msgid "Too many mails skipped (%d > %d) due to transient errors for %s\n"
 msgstr ""
 "Zu viele Nachrichten (%d > %d) wegen vorübergehender Fehler auf %s "
 "übersprungen.\n"
 
-#: driver.c:1487
+#: driver.c:1548
 msgid "socket"
 msgstr "Socket"
 
-#: driver.c:1490
-msgid "missing or bad RFC822 header or command line option"
-msgstr "fehlende oder fehlerhafte RFC822-Kopfzeile oder Befehlszeilenoption"
-
-#: driver.c:1493
+#: driver.c:1551
+msgid "missing or bad RFC822 header"
+msgstr "fehlende oder fehlerhafte RFC822-Kopfzeile"
+
+#: driver.c:1554
 msgid "MDA"
 msgstr "MDA"
 
-#: driver.c:1496
+#: driver.c:1557
 msgid "client/server synchronization"
 msgstr "Klient/Server-Synchronisation"
 
-#: driver.c:1499
+#: driver.c:1560
 msgid "client/server protocol"
 msgstr "Klient/Server-Protokoll"
 
-#: driver.c:1502
+#: driver.c:1563
 msgid "lock busy on server"
 msgstr "Lock auf Server beschäftigt"
 
-#: driver.c:1505
+#: driver.c:1566
 msgid "SMTP transaction"
 msgstr "SMTP-Transaktion"
 
-#: driver.c:1508
+#: driver.c:1569
 msgid "DNS lookup"
 msgstr "DNS-Nachschlag"
 
-#: driver.c:1511
+#: driver.c:1572
 msgid "undefined"
 msgstr "undefinierter"
 
-#: driver.c:1517
+#: driver.c:1578
 #, c-format
 msgid "%s error while fetching from %s@%s and delivering to SMTP host %s\n"
 msgstr "%s-Fehler beim Abholen von %s@%s und Auslieferung zum SMTP-Host %s\n"
 
-#: driver.c:1519
+#: driver.c:1580
 msgid "unknown"
 msgstr "unbekannt"
 
-#: driver.c:1521
+#: driver.c:1582
 #, c-format
 msgid "%s error while fetching from %s@%s\n"
 msgstr "%s-Fehler beim Abholen von %s@%s\n"
 
-#: driver.c:1533
+#: driver.c:1594
 #, c-format
 msgid "post-connection command terminated with signal %d\n"
 msgstr "Nach-Verbindungs-Befehl wurde mit Signal %d beendet\n"
 
-#: driver.c:1535
+#: driver.c:1596
 #, c-format
 msgid "post-connection command failed with status %d\n"
 msgstr "Nach-Verbindungs-Befehl scheiterte mit Status %d\n"
 
-#: driver.c:1554
+#: driver.c:1615
+msgid "Kerberos V4 support not linked.\n"
+msgstr "Kerberos-V4-Unterstützung nicht vorhanden.\n"
+
+#: driver.c:1623
 msgid "Kerberos V5 support not linked.\n"
 msgstr "Kerberos-V5-Unterstützung nicht vorhanden.\n"
 
-#: driver.c:1565
+#: driver.c:1634
 #, c-format
 msgid "Option --flush is not supported with %s\n"
 msgstr "Option --flush ist mit %s nicht unterstützt\n"
 
-#: driver.c:1571
+#: driver.c:1640
 #, c-format
 msgid "Option --all is not supported with %s\n"
 msgstr "Option --all ist mit %s nicht unterstützt\n"
 
-#: driver.c:1580
+#: driver.c:1649
 #, c-format
 msgid "Option --limit is not supported with %s\n"
 msgstr "Option --limit ist mit %s nicht unterstützt\n"
 
-#: env.c:50
+#: env.c:61
 #, c-format
 msgid ""
 "%s: The QMAILINJECT environment variable is set.\n"
@@ -520,7 +550,7 @@
 "Versuchen Sie es mit „env QMAILINJECT= %s <Argumente> <kommen> <hier>“\n"
 "%s: Abbruch.\n"
 
-#: env.c:62
+#: env.c:73
 #, c-format
 msgid ""
 "%s: The NULLMAILER_FLAGS environment variable is set.\n"
@@ -537,28 +567,28 @@
 "Versuchen Sie es mit „env NULLMAILER_FLAGS= %s <Argumente> <kommen> <hier>“\n"
 "%s: Abbruch.\n"
 
-#: env.c:74
+#: env.c:85
 #, c-format
 msgid "%s: You don't exist.  Go away.\n"
 msgstr "%s: Sie existieren nicht.  Hinfort!\n"
 
-#: env.c:138
+#: env.c:149
 #, c-format
 msgid "%s: can't determine your host!"
 msgstr "%s: kann Ihren Host nicht bestimmen!"
 
-#: env.c:161
+#: env.c:172
 #, c-format
 msgid "gethostbyname failed for %s\n"
 msgstr "gethostbyname fehlgeschlagen für %s\n"
 
-#: env.c:163
+#: env.c:174
 msgid "Cannot find my own host in hosts database to qualify it!\n"
 msgstr ""
 "Kann meinen eigenen Rechnernamen nicht in der Hosts-Datenbank finden und "
 "nicht qualifizieren!\n"
 
-#: env.c:167
+#: env.c:178
 msgid ""
 "Trying to continue with unqualified hostname.\n"
 "DO NOT report broken Received: headers, HELO/EHLO lines or similar "
@@ -570,71 +600,71 @@
 "ähnliche Probleme! Bitte reparieren Sie stattdessen ihre /etc/hosts,\n"
 "DNS, NIS oder LDAP.\n"
 
-#: etrn.c:46 odmr.c:51
+#: etrn.c:49 odmr.c:61
 #, c-format
 msgid "%s's SMTP listener does not support ESMTP\n"
 msgstr "%ss SMTP-Server unterstützt ESMTP nicht\n"
 
-#: etrn.c:52
+#: etrn.c:55
 #, c-format
 msgid "%s's SMTP listener does not support ETRN\n"
 msgstr "%ss SMTP-Server unterstützt ETRN nicht\n"
 
-#: etrn.c:76
+#: etrn.c:79
 #, c-format
 msgid "Queuing for %s started\n"
 msgstr "Einreihen für %s begonnen\n"
 
-#: etrn.c:81
+#: etrn.c:84
 #, c-format
 msgid "No messages waiting for %s\n"
 msgstr "Keine wartenden Nachrichten für %s\n"
 
-#: etrn.c:87
+#: etrn.c:90
 #, c-format
 msgid "Pending messages for %s started\n"
 msgstr "Schwebende Nachrichten für %s begonnen\n"
 
-#: etrn.c:91
+#: etrn.c:94
 #, c-format
 msgid "Unable to queue messages for node %s\n"
 msgstr "Kann keine Nachrichten einreihen für Knoten %s\n"
 
-#: etrn.c:95
+#: etrn.c:98
 #, c-format
 msgid "Node %s not allowed: %s\n"
 msgstr "Knoten %s nicht erlaubt: %s\n"
 
-#: etrn.c:99
+#: etrn.c:102
 msgid "ETRN syntax error\n"
 msgstr "ETRN-Syntaxfehler\n"
 
-#: etrn.c:103
+#: etrn.c:106
 msgid "ETRN syntax error in parameters\n"
 msgstr "ETRN-Syntaxfehler in Parametern\n"
 
-#: etrn.c:107
+#: etrn.c:110
 #, c-format
 msgid "Unknown ETRN error %d\n"
 msgstr "Unbekannter ETRN-Fehler %d\n"
 
-#: etrn.c:151
+#: etrn.c:154
 msgid "Option --keep is not supported with ETRN\n"
 msgstr "Option --keep ist mit ETRN nicht unterstützt\n"
 
-#: etrn.c:155
+#: etrn.c:158
 msgid "Option --flush is not supported with ETRN\n"
 msgstr "Option --flush ist mit ETRN nicht unterstützt\n"
 
-#: etrn.c:159
+#: etrn.c:162
 msgid "Option --folder is not supported with ETRN\n"
 msgstr "Option --folder ist mit ETRN nicht unterstützt\n"
 
-#: etrn.c:163
+#: etrn.c:166
 msgid "Option --check is not supported with ETRN\n"
 msgstr "Option --check ist mit ETRN nicht unterstützt\n"
 
-#: fetchmail.c:135
+#: fetchmail.c:137
 msgid ""
 "Copyright (C) 2002, 2003 Eric S. Raymond\n"
 "Copyright (C) 2004 Matthias Andree, Eric S. Raymond,\n"
@@ -648,7 +678,7 @@
 "Copyright © 2005 - 2012 Sunil Shetye\n"
 "Copyright © 2005 - 2013 Matthias Andree\n"
 
-#: fetchmail.c:141
+#: fetchmail.c:143
 msgid ""
 "Fetchmail comes with ABSOLUTELY NO WARRANTY. This is free software, and you\n"
 "are welcome to redistribute it under certain conditions. For details,\n"
@@ -659,127 +689,92 @@
 "hierzu lesen Sie bitte in der Datei COPYING (englisch) im Quell- oder\n"
 "Dokumentationsverzeichnis nach.\n"
 
-#: fetchmail.c:157
-#, c-format
-msgid "pwmd: error %i: %s\n"
-msgstr "pwmd: Fehler %i: %s\n"
-
-#: fetchmail.c:253
-#, c-format
-msgid "pwmd: %s->%s->hostname: %s\n"
-msgstr "pwmd: %s->%s->hostname: %s\n"
-
-#: fetchmail.c:293
-#, c-format
-msgid "pwmd: %s->%s->port: %s\n"
-msgstr "pwmd: %s->%s->port: %s\n"
-
-#: fetchmail.c:314
-#, c-format
-msgid "pwmd: %s->username: %s\n"
-msgstr "pwmd: %s->username: %s\n"
-
-#: fetchmail.c:346
-#, c-format
-msgid "pwmd: %s->password: %s\n"
-msgstr "pwmd: %s->password: %s\n"
-
-#: fetchmail.c:376
-#, c-format
-msgid "pwmd: %s->%s->ssl: %s\n"
-msgstr "pwmd: %s->%s->ssl: %s\n"
-
-#: fetchmail.c:401
-#, c-format
-msgid "pwmd: %s->%s->sslfingerprint: %s\n"
-msgstr "pwmd: %s->%s->sslfingerprint: %s\n"
-
-#: fetchmail.c:456
+#: fetchmail.c:181
 msgid "WARNING: Running as root is discouraged.\n"
 msgstr "WARNUNG: Vom Betrieb mit root-Rechten wird abgeraten.\n"
 
-#: fetchmail.c:468
+#: fetchmail.c:193
 msgid "fetchmail: invoked with"
 msgstr "fetchmail: aufgerufen mit"
 
-#: fetchmail.c:491
+#: fetchmail.c:217
 msgid "could not get current working directory\n"
 msgstr "konnte aktuelles Arbeitsverzeichnis nicht bestimmen\n"
 
-#: fetchmail.c:556
+#: fetchmail.c:288
 #, c-format
 msgid "This is fetchmail release %s"
 msgstr "Dies ist fetchmail Version %s"
 
-#: fetchmail.c:581
+#: fetchmail.c:313
 msgid "The nodetach option is in effect, ignoring logfile option.\n"
 msgstr ""
 "Die nodetach-Option ist in Gebrauch, die logfile-Option wird ignoriert.\n"
 
-#: fetchmail.c:588
+#: fetchmail.c:320
 msgid "Not running in daemon mode, ignoring logfile option.\n"
 msgstr "Nicht im Daemon-Modus, ignoriere die logfile-Option.\n"
 
-#: fetchmail.c:595
+#: fetchmail.c:327
 #, c-format
 msgid "Logfile \"%s\" does not exist, ignoring logfile option.\n"
 msgstr "Die Logdatei \"%s\" existiert nicht, ignoriere die logfile-Option.\n"
 
-#: fetchmail.c:601
+#: fetchmail.c:333
 #, c-format
 msgid "Logfile \"%s\" is not writable, aborting.\n"
 msgstr "Die Logdatei \"%s\" ist nicht beschreibbar, breche ab.\n"
 
-#: fetchmail.c:613
+#: fetchmail.c:351
 #, c-format
 msgid ""
 "syslog and logfile options are both set, ignoring syslog, and logging to %s"
 msgstr ""
 "syslog und logfile sind beide gesetzt, ignoriere syslog und logge nach %s"
 
-#: fetchmail.c:698
+#: fetchmail.c:439
 #, c-format
 msgid "Taking options from command line%s%s\n"
 msgstr "Erhalte Optionen von Kommandozeile%s%s\n"
 
-#: fetchmail.c:699
+#: fetchmail.c:440
 msgid " and "
 msgstr " und "
 
-#: fetchmail.c:704
+#: fetchmail.c:445
 #, c-format
 msgid "No mailservers set up -- perhaps %s is missing?\n"
 msgstr "Keine Mailserver konfiguriert -- vielleicht fehlt %s?\n"
 
-#: fetchmail.c:725
+#: fetchmail.c:466
 msgid "fetchmail: no mailservers have been specified.\n"
 msgstr "fetchmail: es wurden keine Mailserver spezifiziert.\n"
 
-#: fetchmail.c:737
+#: fetchmail.c:478
 msgid "fetchmail: no other fetchmail is running\n"
 msgstr "fetchmail: kein weiteres fetchmail läuft\n"
 
-#: fetchmail.c:743
+#: fetchmail.c:484
 #, c-format
 msgid "fetchmail: error killing %s fetchmail at %ld; bailing out.\n"
 msgstr ""
 "fetchmail: Fehler beim Abschießen von %s-fetchmail mit Kennung %ld; "
 "Abbruch.\n"
 
-#: fetchmail.c:744 fetchmail.c:753
+#: fetchmail.c:485 fetchmail.c:494
 msgid "background"
 msgstr "Hintergrund"
 
-#: fetchmail.c:744 fetchmail.c:753
+#: fetchmail.c:485 fetchmail.c:494
 msgid "foreground"
 msgstr "Vordergrund"
 
-#: fetchmail.c:752
+#: fetchmail.c:493
 #, c-format
 msgid "fetchmail: %s fetchmail at %ld killed.\n"
 msgstr "fetchmail: %s-fetchmail mit Kennung %ld abgeschossen.\n"
 
-#: fetchmail.c:775
+#: fetchmail.c:516
 msgid ""
 "fetchmail: can't check mail while another fetchmail to same host is "
 "running.\n"
@@ -787,7 +782,7 @@
 "fetchmail: kann Mail nicht abholen, solange auf dem Rechner ein weiteres "
 "fetchmail läuft.\n"
 
-#: fetchmail.c:781
+#: fetchmail.c:522
 #, c-format
 msgid ""
 "fetchmail: can't poll specified hosts with another fetchmail running at "
@@ -796,232 +791,194 @@
 "fetchmail: kann spezifizierte Hosts nicht abfragen, solange ein weiteres "
 "fetchmail mit Kennung %ld läuft.\n"
 
-#: fetchmail.c:788
+#: fetchmail.c:529
 #, c-format
 msgid "fetchmail: another foreground fetchmail is running at %ld.\n"
 msgstr "fetchmail: ein weiteres Vordergrund-fetchmail läuft mit Kennung %ld.\n"
 
-#: fetchmail.c:798
+#: fetchmail.c:539
 msgid ""
 "fetchmail: can't accept options while a background fetchmail is running.\n"
 msgstr ""
 "fetchmail: kann keine Optionen akzeptieren, solange Hintergrund-fetchmail "
 "läuft.\n"
 
-#: fetchmail.c:810
+#: fetchmail.c:545
 #, c-format
 msgid "fetchmail: background fetchmail at %ld awakened.\n"
 msgstr "fetchmail: Hintergrund-fetchmail mit Kennung %ld aufgeweckt.\n"
 
-#: fetchmail.c:822
+#: fetchmail.c:557
 #, c-format
 msgid "fetchmail: elder sibling at %ld died mysteriously.\n"
 msgstr ""
 "fetchmail: älterer Prozess mit Kennung %ld ist auf mysteriöse Weise "
 "gestorben.\n"
 
-#: fetchmail.c:837
+#: fetchmail.c:572
 #, c-format
 msgid "fetchmail: can't find a password for %s@%s.\n"
 msgstr "fetchmail: kann kein Passwort für %s@%s finden.\n"
 
-#: fetchmail.c:841
+#: fetchmail.c:576
 #, c-format
 msgid "Enter password for %s@%s: "
 msgstr "Geben Sie das Passwort für %s@%s ein: "
 
-#: fetchmail.c:883
+#: fetchmail.c:618
 msgid "fetchmail: Cannot detach into background. Aborting.\n"
 msgstr "fetchmail: Kann nicht in den Hintergrund gehen. Abbruch.\n"
 
-#: fetchmail.c:887
+#: fetchmail.c:622
 #, c-format
 msgid "starting fetchmail %s daemon\n"
 msgstr "fetchmail %s Dämon wird gestartet\n"
 
-#: fetchmail.c:903 fetchmail.c:905
+#: fetchmail.c:638 fetchmail.c:640
 #, c-format
 msgid "could not open %s to append logs to\n"
 msgstr "konnte %s nicht öffnen, um Protokolle anzuhängen\n"
 
-#: fetchmail.c:924
+#: fetchmail.c:659
 msgid "--check mode enabled, not fetching mail\n"
 msgstr "--check eingeschaltet, hole keine Mail\n"
 
-#: fetchmail.c:951
+#: fetchmail.c:681
 #, c-format
 msgid "couldn't time-check %s (error %d)\n"
 msgstr "konnte keine Zeitüberprüfung bei %s durchführen (Fehler %d)\n"
 
-#: fetchmail.c:964
+#: fetchmail.c:686
 #, c-format
 msgid "restarting fetchmail (%s changed)\n"
 msgstr "starte fetchmail erneut (%s verändert)\n"
 
-#: fetchmail.c:969
+#: fetchmail.c:691
 msgid "attempt to re-exec may fail as directory has not been restored\n"
 msgstr ""
 "Versuch, fetchmail erneut auszuführen, kann fehlschlagen,\n"
 "da Verzeichnis nicht wieder hergestellt wurde\n"
 
-#: fetchmail.c:996
+#: fetchmail.c:718
 msgid "attempt to re-exec fetchmail failed\n"
 msgstr "Versuch, fetchmail erneut auszuführen, fehlgeschlagen\n"
 
-#: fetchmail.c:1026
+#: fetchmail.c:748
 #, c-format
 msgid "poll of %s skipped (failed authentication or too many timeouts)\n"
 msgstr ""
 "Abfrage von %s übersprungen (fehlgeschlagene Authentifikation oder zu viele "
 "Zeitüberschreitungen)\n"
 
-#: fetchmail.c:1038
+#: fetchmail.c:760
 #, c-format
 msgid "interval not reached, not querying %s\n"
 msgstr "Intervall nicht erreicht, %s wird nicht abgefragt\n"
 
-#: fetchmail.c:1089
+#: fetchmail.c:798
 msgid "Query status=0 (SUCCESS)\n"
 msgstr "Abfragestatus=0 (SUCCESS)\n"
 
-#: fetchmail.c:1091
+#: fetchmail.c:800
 msgid "Query status=1 (NOMAIL)\n"
 msgstr "Abfragestatus=1 (NOMAIL)\n"
 
-#: fetchmail.c:1093
+#: fetchmail.c:802
 msgid "Query status=2 (SOCKET)\n"
 msgstr "Abfragestatus=2 (SOCKET)\n"
 
-#: fetchmail.c:1095
+#: fetchmail.c:804
 msgid "Query status=3 (AUTHFAIL)\n"
 msgstr "Abfragestatus=3 (AUTHFAIL)\n"
 
-#: fetchmail.c:1097
+#: fetchmail.c:806
 msgid "Query status=4 (PROTOCOL)\n"
 msgstr "Abfragestatus=4 (PROTOCOL)\n"
 
-#: fetchmail.c:1099
+#: fetchmail.c:808
 msgid "Query status=5 (SYNTAX)\n"
 msgstr "Abfragestatus=5 (SYNTAX)\n"
 
-#: fetchmail.c:1101
+#: fetchmail.c:810
 msgid "Query status=6 (IOERR)\n"
 msgstr "Abfragestatus=6 (IOERR)\n"
 
-#: fetchmail.c:1103
+#: fetchmail.c:812
 msgid "Query status=7 (ERROR)\n"
 msgstr "Abfragestatus=7 (ERROR)\n"
 
-#: fetchmail.c:1105
+#: fetchmail.c:814
 msgid "Query status=8 (EXCLUDE)\n"
 msgstr "Abfragestatus=8 (EXCLUDE)\n"
 
-#: fetchmail.c:1107
+#: fetchmail.c:816
 msgid "Query status=9 (LOCKBUSY)\n"
 msgstr "Abfragestatus=9 (LOCKBUSY)\n"
 
-#: fetchmail.c:1109
+#: fetchmail.c:818
 msgid "Query status=10 (SMTP)\n"
 msgstr "Abfragestatus=10 (SMTP)\n"
 
-#: fetchmail.c:1111
+#: fetchmail.c:820
 msgid "Query status=11 (DNS)\n"
 msgstr "Abfragestatus=11 (DNS)\n"
 
-#: fetchmail.c:1113
+#: fetchmail.c:822
 msgid "Query status=12 (BSMTP)\n"
 msgstr "Abfragestatus=12 (BSMTP)\n"
 
-#: fetchmail.c:1115
+#: fetchmail.c:824
 msgid "Query status=13 (MAXFETCH)\n"
 msgstr "Abfragestatus=13 (MAXFETCH)\n"
 
-#: fetchmail.c:1117
+#: fetchmail.c:826
 #, c-format
 msgid "Query status=%d\n"
 msgstr "Abfragestatus=%d\n"
 
-#: fetchmail.c:1165
+#: fetchmail.c:868
 msgid "All connections are wedged.  Exiting.\n"
 msgstr "Alle Verbindungen verkeilt. Abbruch.\n"
 
-#: fetchmail.c:1173
+#: fetchmail.c:876
 #, c-format
 msgid "sleeping at %s for %d seconds\n"
 msgstr "%s: schlafe %d Sekunden lang\n"
 
-#: fetchmail.c:1197
+#: fetchmail.c:900
 #, c-format
 msgid "awakened by %s\n"
 msgstr "erweckt durch %s\n"
 
-#: fetchmail.c:1200
+#: fetchmail.c:903
 #, c-format
 msgid "awakened by signal %d\n"
 msgstr "erweckt durch Signal %d\n"
 
-#: fetchmail.c:1208
+#: fetchmail.c:911
 #, c-format
 msgid "awakened at %s\n"
 msgstr "erweckt um %s\n"
 
-#: fetchmail.c:1213
+#: fetchmail.c:916
 #, c-format
 msgid "normal termination, status %d\n"
 msgstr "normale Beendigung, Status %d\n"
 
-<<<<<<< HEAD
-#: fetchmail.c:1376
-msgid "couldn't time-check the run-control file\n"
-msgstr "konnte keine Zeitüberprüfung der Run-Control-Datei durchführen\n"
-
-#: fetchmail.c:1400
-#, c-format
-msgid ""
-"fetchmail: %s configuration invalid, pwmd_file requires a protocol "
-"specification\n"
-msgstr ""
-"fetchmail: %s-Konfiguration ungültig, pwmd_file erfordert die Angabe eines "
-"Protokolls\n"
-
-#: fetchmail.c:1438
-=======
 #: fetchmail.c:1077
 msgid "couldn't time-check the run-control file\n"
 msgstr "konnte keine Zeitüberprüfung der Run-Control-Datei durchführen\n"
 
 #: fetchmail.c:1111
->>>>>>> fd20cf68
 #, c-format
 msgid "Warning: multiple mentions of host %s in config file\n"
 msgstr "Warnung: mehrfache Erwähnung von Host %s in Konfigurationsdatei\n"
 
-<<<<<<< HEAD
-#: fetchmail.c:1447
-#, c-format
-msgid "%s configuration invalid, pwmd_file requires a protocol specification\n"
-msgstr ""
-"%s-Konfiguration ungültig, pwmd_file erfordert die Angabe eines Protokolls\n"
-
-#: fetchmail.c:1477
-msgid "Option --pwmd-file needs a service (-p) parameter.\n"
-msgstr "Die Option --pwmd-file erfordert einen Service-Parameter (-p).\n"
-
-#: fetchmail.c:1520
-=======
 #: fetchmail.c:1150
->>>>>>> fd20cf68
 msgid "fetchmail: Error: multiple \"defaults\" records in config file.\n"
 msgstr ""
 "fetchmail: Fehler: mehrere „defaults”-Einträge in Konfigurationsdatei\n"
 
-<<<<<<< HEAD
-#: fetchmail.c:1639
-msgid "SSL support is not compiled in.\n"
-msgstr "SSL-Unterstützung ist nicht einkompiliert.\n"
-
-#: fetchmail.c:1646
-=======
 #: fetchmail.c:1272
 msgid "SSL support is not compiled in.\n"
 msgstr "SSL-Unterstützung ist nicht einkompiliert.\n"
@@ -1032,18 +989,10 @@
 "KERBEROS-v4-Unterstützung ist konfiguriert, aber nicht einkompiliert.\n"
 
 #: fetchmail.c:1285
->>>>>>> fd20cf68
 msgid "KERBEROS v5 support is configured, but not compiled in.\n"
 msgstr ""
 "KERBEROS-v5-Unterstützung ist konfiguriert, aber nicht einkompiliert.\n"
 
-<<<<<<< HEAD
-#: fetchmail.c:1652
-msgid "GSSAPI support is configured, but not compiled in.\n"
-msgstr "GSSAPI-Unterstützung ist konfiguriert, aber nicht einkompiliert.\n"
-
-#: fetchmail.c:1685
-=======
 #: fetchmail.c:1291
 msgid "GSSAPI support is configured, but not compiled in.\n"
 msgstr "GSSAPI-Unterstützung ist konfiguriert, aber nicht einkompiliert.\n"
@@ -1057,25 +1006,16 @@
 "überprüfen\n"
 
 #: fetchmail.c:1332
->>>>>>> fd20cf68
 #, c-format
 msgid "warning: multidrop for %s requires envelope option!\n"
 msgstr "Warnung: multidrop für %s erfordert envelope-Option!\n"
 
-<<<<<<< HEAD
-#: fetchmail.c:1686
-=======
 #: fetchmail.c:1333
->>>>>>> fd20cf68
 msgid "warning: Do not ask for support if all mail goes to postmaster!\n"
 msgstr ""
 "Warnung: Fragen Sie nicht nach Hilfe, wenn alle Mail zum Postmaster geht!\n"
 
-<<<<<<< HEAD
-#: fetchmail.c:1703
-=======
 #: fetchmail.c:1350
->>>>>>> fd20cf68
 #, c-format
 msgid ""
 "fetchmail: %s configuration invalid, specify positive port number for "
@@ -1084,9 +1024,6 @@
 "fetchmail: %s-Konfiguration ungültig, bitte positive Portnummer für Port/"
 "Service angeben\n"
 
-<<<<<<< HEAD
-#: fetchmail.c:1721
-=======
 #: fetchmail.c:1357
 #, c-format
 msgid "fetchmail: %s configuration invalid, RPOP requires a privileged port\n"
@@ -1095,68 +1032,32 @@
 "Port\n"
 
 #: fetchmail.c:1375
->>>>>>> fd20cf68
 #, c-format
 msgid "%s configuration invalid, LMTP can't use default SMTP port\n"
 msgstr ""
 "%s-Konfiguration ungültig, LMTP kann nicht den Standard-SMTP-Port benutzen\n"
 
-<<<<<<< HEAD
-#: fetchmail.c:1735
-=======
 #: fetchmail.c:1389
->>>>>>> fd20cf68
 msgid "Both fetchall and keep on in daemon or idle mode is a mistake!\n"
 msgstr ""
 "Sowohl fetchall als auch keep anzuschalten, ist im Dämon- oder Idle-Modus "
 "ein Fehler!\n"
 
-<<<<<<< HEAD
-#: fetchmail.c:1760
-=======
 #: fetchmail.c:1399
 msgid ""
 "fetchmail: Error: idle mode does not work for multiple folders or accounts!\n"
 msgstr "fetchmail: Fehler: idle funktioniert nicht für mehrere Ordner oder Kontos!\n"
 
 #: fetchmail.c:1423
->>>>>>> fd20cf68
 #, c-format
 msgid "terminated with signal %d\n"
 msgstr "beendet mit Signal %d\n"
 
-<<<<<<< HEAD
-#: fetchmail.c:1827
-=======
 #: fetchmail.c:1496
->>>>>>> fd20cf68
 #, c-format
 msgid "%s querying %s (protocol %s) at %s: poll started\n"
 msgstr "%s fragt %s ab (Protokoll %s) um %s: Abfrage gestartet\n"
 
-<<<<<<< HEAD
-#: fetchmail.c:1854
-msgid "POP3 support is not configured.\n"
-msgstr "POP3-Unterstützung ist nicht konfiguriert.\n"
-
-#: fetchmail.c:1864
-msgid "IMAP support is not configured.\n"
-msgstr "IMAP-Unterstützung ist nicht konfiguriert.\n"
-
-#: fetchmail.c:1870
-msgid "ETRN support is not configured.\n"
-msgstr "ETRN-Unterstützung ist nicht konfiguriert.\n"
-
-#: fetchmail.c:1878
-msgid "ODMR support is not configured.\n"
-msgstr "ODMR-Unterstützung ist nicht konfiguriert.\n"
-
-#: fetchmail.c:1885
-msgid "unsupported protocol selected.\n"
-msgstr "nicht unterstütztes Protokoll ausgewählt.\n"
-
-#: fetchmail.c:1896
-=======
 #: fetchmail.c:1521
 msgid "POP2 support is not configured.\n"
 msgstr "POP2-Unterstützung ist nicht konfiguriert.\n"
@@ -1182,53 +1083,25 @@
 msgstr "nicht unterstütztes Protokoll ausgewählt.\n"
 
 #: fetchmail.c:1574
->>>>>>> fd20cf68
 #, c-format
 msgid "%s querying %s (protocol %s) at %s: poll completed\n"
 msgstr "%s fragt ab %s (Protokoll %s) um %s: Abfrage beendet\n"
 
-<<<<<<< HEAD
-#: fetchmail.c:1920
-=======
 #: fetchmail.c:1591
->>>>>>> fd20cf68
 #, c-format
 msgid "Poll interval is %d seconds\n"
 msgstr "Abfrageintervall ist %d Sekunden\n"
 
-<<<<<<< HEAD
-#: fetchmail.c:1922
-=======
 #: fetchmail.c:1593
->>>>>>> fd20cf68
 #, c-format
 msgid "Logfile is %s\n"
 msgstr "Log-Datei ist %s\n"
 
-<<<<<<< HEAD
-#: fetchmail.c:1924
-=======
 #: fetchmail.c:1595
->>>>>>> fd20cf68
 #, c-format
 msgid "Idfile is %s\n"
 msgstr "Idfile ist %s\n"
 
-<<<<<<< HEAD
-#: fetchmail.c:1926
-msgid "Progress messages will be logged via syslog\n"
-msgstr "Fortschrittsnachrichten werden via syslog geloggt\n"
-
-#: fetchmail.c:1928
-msgid "Fetchmail will masquerade and will not generate Received\n"
-msgstr "Fetchmail wird maskieren und kein „Received“ generieren\n"
-
-#: fetchmail.c:1930
-msgid "Fetchmail will show progress dots even in logfiles.\n"
-msgstr "Fetchmail wird Fortschrittspunkte auch in Log-Dateien zeigen.\n"
-
-#: fetchmail.c:1932
-=======
 #: fetchmail.c:1598
 msgid "Progress messages will be logged via syslog\n"
 msgstr "Fortschrittsnachrichten werden via syslog geloggt\n"
@@ -1242,23 +1115,11 @@
 msgstr "Fetchmail wird Fortschrittspunkte auch in Log-Dateien zeigen.\n"
 
 #: fetchmail.c:1605
->>>>>>> fd20cf68
 #, c-format
 msgid "Fetchmail will forward misaddressed multidrop messages to %s.\n"
 msgstr ""
 "Fetchmail wird fehladressierte Multidrop-Nachricht an %s weiterleiten.\n"
 
-<<<<<<< HEAD
-#: fetchmail.c:1936
-msgid "Fetchmail will direct error mail to the postmaster.\n"
-msgstr "Fetchmail wird Fehlerbenachrichtigungen an „postmaster“ schicken.\n"
-
-#: fetchmail.c:1938
-msgid "Fetchmail will direct error mail to the sender.\n"
-msgstr "Fetchmail wird Fehlerbenachrichtigungen an den Absender schicken.\n"
-
-#: fetchmail.c:1941
-=======
 #: fetchmail.c:1609
 msgid "Fetchmail will direct error mail to the postmaster.\n"
 msgstr "Fetchmail wird Fehlerbenachrichtigungen an „postmaster“ schicken.\n"
@@ -1268,73 +1129,37 @@
 msgstr "Fetchmail wird Fehlerbenachrichtigungen an den Absender schicken.\n"
 
 #: fetchmail.c:1614
->>>>>>> fd20cf68
 msgid "Fetchmail will treat permanent errors as permanent (drop messages).\n"
 msgstr ""
 "Fetchmail wird permanente Fehler als solche behandeln (Nachrichten "
 "verwerfen).\n"
 
-<<<<<<< HEAD
-#: fetchmail.c:1943
-msgid "Fetchmail will treat permanent errors as temporary (keep messages).\n"
-msgstr "Fetchmail wird Fehlerbenachrichtigungen an den Absender schicken.\n"
-
-#: fetchmail.c:1950
-=======
 #: fetchmail.c:1616
 msgid "Fetchmail will treat permanent errors as temporary (keep messages).\n"
 msgstr "Fetchmail wird Fehlerbenachrichtigungen an den Absender schicken.\n"
 
 #: fetchmail.c:1623
->>>>>>> fd20cf68
 #, c-format
 msgid "Options for retrieving from %s@%s:\n"
 msgstr "Optionen für Abholen von %s@%s:\n"
 
-<<<<<<< HEAD
-#: fetchmail.c:1954
-=======
 #: fetchmail.c:1627
->>>>>>> fd20cf68
 #, c-format
 msgid "  Mail will be retrieved via %s\n"
 msgstr "  Post wird abgeholt via %s\n"
 
-<<<<<<< HEAD
-#: fetchmail.c:1957
-=======
 #: fetchmail.c:1630
->>>>>>> fd20cf68
 #, c-format
 msgid "  Poll of this server will occur every %d interval.\n"
 msgid_plural "  Poll of this server will occur every %d intervals.\n"
 msgstr[0] "  Abfrage dieses Servers wird jedesmal erfolgen.\n"
 msgstr[1] "  Abfrage dieses Servers wird alle %d Intervalle erfolgen.\n"
 
-<<<<<<< HEAD
-#: fetchmail.c:1961
-=======
 #: fetchmail.c:1634
->>>>>>> fd20cf68
 #, c-format
 msgid "  True name of server is %s.\n"
 msgstr "  Wahrer Name des Servers ist %s.\n"
 
-<<<<<<< HEAD
-#: fetchmail.c:1964
-msgid "  This host will not be queried when no host is specified.\n"
-msgstr "  Dieser Host wird nicht abgefragt, wenn kein Host angegeben ist.\n"
-
-#: fetchmail.c:1965
-msgid "  This host will be queried when no host is specified.\n"
-msgstr "  Dieser Host wird abgefragt, wenn kein Host angegeben ist.\n"
-
-#: fetchmail.c:1969
-msgid "  Password will be prompted for.\n"
-msgstr "  Nach Passwörtern wird nachgefragt.\n"
-
-#: fetchmail.c:1972
-=======
 #: fetchmail.c:1637
 msgid "  This host will not be queried when no host is specified.\n"
 msgstr "  Dieser Host wird nicht abgefragt, wenn kein Host angegeben ist.\n"
@@ -1358,85 +1183,25 @@
 msgstr "  RPOP id = „%s“.\n"
 
 #: fetchmail.c:1652
->>>>>>> fd20cf68
 #, c-format
 msgid "  Password = \"%s\".\n"
 msgstr "  Passwort = „%s“.\n"
 
-<<<<<<< HEAD
-#: fetchmail.c:1980
-=======
 #: fetchmail.c:1661
->>>>>>> fd20cf68
 #, c-format
 msgid "  Protocol is KPOP with Kerberos %s authentication"
 msgstr "  Protokoll ist KPOP mit Kerberos-%s-Authentifikation"
 
-<<<<<<< HEAD
-#: fetchmail.c:1983
-=======
 #: fetchmail.c:1664
->>>>>>> fd20cf68
 #, c-format
 msgid "  Protocol is %s"
 msgstr "  Protokoll ist %s"
 
-<<<<<<< HEAD
-#: fetchmail.c:1985
-=======
 #: fetchmail.c:1666
->>>>>>> fd20cf68
 #, c-format
 msgid " (using service %s)"
 msgstr " (unter Benutzung von Service %s)"
 
-<<<<<<< HEAD
-#: fetchmail.c:1987
-msgid " (using default port)"
-msgstr " (unter Benutzung des Standard-Ports)"
-
-#: fetchmail.c:1993
-msgid "  All available authentication methods will be tried.\n"
-msgstr "  Alle verfügbaren Authentifikationsmethoden werden versucht.\n"
-
-#: fetchmail.c:1996
-msgid "  Password authentication will be forced.\n"
-msgstr "  Passwort-Authentifikation wird erzwungen.\n"
-
-#: fetchmail.c:1999
-msgid "  MSN authentication will be forced.\n"
-msgstr "  MSN-Authentifikation wird erzwungen.\n"
-
-#: fetchmail.c:2002
-msgid "  NTLM authentication will be forced.\n"
-msgstr "  NTLM-Authentifikation wird erzwungen.\n"
-
-#: fetchmail.c:2005
-msgid "  OTP authentication will be forced.\n"
-msgstr "  OTP-Authentifikation wird erzwungen.\n"
-
-#: fetchmail.c:2008
-msgid "  CRAM-MD5 authentication will be forced.\n"
-msgstr "  CRAM-MD5-Authentifikation wird erzwungen.\n"
-
-#: fetchmail.c:2011
-msgid "  GSSAPI authentication will be forced.\n"
-msgstr "  GSSAPI-Authentifikation wird erzwungen.\n"
-
-#: fetchmail.c:2014
-msgid "  Kerberos V5 authentication will be forced.\n"
-msgstr "  Kerberos-V5-Authentifikation wird erzwungen.\n"
-
-#: fetchmail.c:2017
-msgid "  End-to-end encryption assumed.\n"
-msgstr "  Ende-zu-Ende-Verschlüsselung wird angenommen.\n"
-
-#: fetchmail.c:2020
-msgid "  APOP authentication will be forced.\n"
-msgstr "  APOP-Authentifikation wird erzwungen.\n"
-
-#: fetchmail.c:2027
-=======
 #: fetchmail.c:1668
 msgid " (using default port)"
 msgstr " (unter Benutzung des Standard-Ports)"
@@ -1486,109 +1251,48 @@
 msgstr "  Ende-zu-Ende-Verschlüsselung wird angenommen.\n"
 
 #: fetchmail.c:1707
->>>>>>> fd20cf68
 #, c-format
 msgid "  Mail service principal is: %s\n"
 msgstr "  Prinzipal des Mailservice ist: %s\n"
 
-<<<<<<< HEAD
-#: fetchmail.c:2030
-#, c-format
-msgid "  SSL mode: %s.\n"
-msgstr "  SSL-Modus: %s.\n"
-
-#: fetchmail.c:2032
-=======
 #: fetchmail.c:1710
 msgid "  SSL encrypted sessions enabled.\n"
 msgstr "  SSL-verschlüsselte Sitzungen ermöglicht.\n"
 
 #: fetchmail.c:1712
->>>>>>> fd20cf68
-#, c-format
-msgid "  SSL protocol version: %s.\n"
-msgstr "  SSL-Protokollversion: %s.\n"
-
-<<<<<<< HEAD
-#: fetchmail.c:2034
-msgid "  SSL server certificate checking enabled.\n"
-msgstr "  SSL-Server-Zertifikat-Überprüfung ermöglicht.\n"
-
-#: fetchmail.c:2037
-=======
+#, c-format
+msgid "  SSL protocol: %s.\n"
+msgstr "  SSL-Protokoll: %s.\n"
+
 #: fetchmail.c:1714
 msgid "  SSL server certificate checking enabled.\n"
 msgstr "  SSL-Server-Zertifikat-Überprüfung ermöglicht.\n"
 
 #: fetchmail.c:1717
->>>>>>> fd20cf68
 #, c-format
 msgid "  SSL trusted certificate file: %s\n"
 msgstr "  SSL-Datei für vertrauenswürdige Zertifikate: %s\n"
 
-<<<<<<< HEAD
-#: fetchmail.c:2039
-=======
 #: fetchmail.c:1719
->>>>>>> fd20cf68
 #, c-format
 msgid "  SSL trusted certificate directory: %s\n"
 msgstr "  SSL-Verzeichnis für vertrauenswürdige Zertifikate: %s\n"
 
-<<<<<<< HEAD
-#: fetchmail.c:2041
-=======
 #: fetchmail.c:1721
->>>>>>> fd20cf68
 #, c-format
 msgid "  SSL server CommonName: %s\n"
 msgstr "  SSL-Server-CommonName: %s\n"
 
-<<<<<<< HEAD
-#: fetchmail.c:2043
-=======
 #: fetchmail.c:1723
->>>>>>> fd20cf68
 #, c-format
 msgid "  SSL key fingerprint (checked against the server key): %s\n"
 msgstr "  SSL-Schlüssel-Fingerabdruck (gegen Server-Schlüssel überprüft): %s\n"
 
-<<<<<<< HEAD
-#: fetchmail.c:2046
-=======
 #: fetchmail.c:1726
->>>>>>> fd20cf68
 #, c-format
 msgid "  Server nonresponse timeout is %d seconds"
 msgstr "  Auszeit für nichtantwortenden Server ist %d Sekunden"
 
-<<<<<<< HEAD
-#: fetchmail.c:2048
-msgid " (default).\n"
-msgstr " (Voreinstellung).\n"
-
-#: fetchmail.c:2055
-msgid "  Default mailbox selected.\n"
-msgstr "  Standard-Postfach ausgewählt.\n"
-
-#: fetchmail.c:2060
-msgid "  Selected mailboxes are:"
-msgstr "  Gewählte Postfächer sind:"
-
-#: fetchmail.c:2066
-msgid "  All messages will be retrieved (--all on).\n"
-msgstr "  Alle Nachrichten werden abgeholt (--all on).\n"
-
-#: fetchmail.c:2067
-msgid "  Only new messages will be retrieved (--all off).\n"
-msgstr "  Nur neue Nachrichten werden abgeholt (--all off).\n"
-
-#: fetchmail.c:2069
-msgid "  Fetched messages will be kept on the server (--keep on).\n"
-msgstr "  Abgeholte Nachrichten werden auf dem Server belassen (--keep on).\n"
-
-#: fetchmail.c:2070
-=======
 #: fetchmail.c:1728
 msgid " (default).\n"
 msgstr " (Voreinstellung).\n"
@@ -1614,37 +1318,24 @@
 msgstr "  Abgeholte Nachrichten werden auf dem Server belassen (--keep on).\n"
 
 #: fetchmail.c:1750
->>>>>>> fd20cf68
 msgid "  Fetched messages will not be kept on the server (--keep off).\n"
 msgstr ""
 "  Abgeholte Nachrichten werden nicht auf dem Server belassen (--keep off).\n"
 
-<<<<<<< HEAD
-#: fetchmail.c:2072
-=======
 #: fetchmail.c:1752
->>>>>>> fd20cf68
 msgid "  Old messages will be flushed before message retrieval (--flush on).\n"
 msgstr ""
 "  Alte Nachrichten werden vor der Nachrichtenabholung gelöscht (--flush "
 "on).\n"
 
-<<<<<<< HEAD
-#: fetchmail.c:2073
-=======
 #: fetchmail.c:1753
->>>>>>> fd20cf68
 msgid ""
 "  Old messages will not be flushed before message retrieval (--flush off).\n"
 msgstr ""
 "  Alte Nachrichten werden vor der Nachrichtenabholung nicht gelöscht (--"
 "flush off).\n"
 
-<<<<<<< HEAD
-#: fetchmail.c:2075
-=======
 #: fetchmail.c:1755
->>>>>>> fd20cf68
 msgid ""
 "  Oversized messages will be flushed before message retrieval (--limitflush "
 "on).\n"
@@ -1652,11 +1343,7 @@
 "  Übergroße Nachrichten werden vor der Nachrichtenabholung gelöscht (--"
 "limitflush on).\n"
 
-<<<<<<< HEAD
-#: fetchmail.c:2076
-=======
 #: fetchmail.c:1756
->>>>>>> fd20cf68
 msgid ""
 "  Oversized messages will not be flushed before message retrieval (--"
 "limitflush off).\n"
@@ -1664,33 +1351,6 @@
 "  Übergroße Nachrichten werden vor der Nachrichtenabholung nicht gelöscht (--"
 "limitflush off).\n"
 
-<<<<<<< HEAD
-#: fetchmail.c:2078
-msgid "  Rewrite of server-local addresses is enabled (--norewrite off).\n"
-msgstr "  Umschreiben von server-lokalen Adressen ist an (--norewrite off).\n"
-
-#: fetchmail.c:2079
-msgid "  Rewrite of server-local addresses is disabled (--norewrite on).\n"
-msgstr "  Umschreiben von server-lokalen Adressen ist aus (--norewrite on).\n"
-
-#: fetchmail.c:2081
-msgid "  Carriage-return stripping is enabled (stripcr on).\n"
-msgstr "  Entfernen von Carriage-Return-Zeichen ist ein (stripcr on).\n"
-
-#: fetchmail.c:2082
-msgid "  Carriage-return stripping is disabled (stripcr off).\n"
-msgstr "  Entfernen von Carriage-Return-Zeichen ist aus (stripcr off).\n"
-
-#: fetchmail.c:2084
-msgid "  Carriage-return forcing is enabled (forcecr on).\n"
-msgstr "  Erzwingen von Carriage-Return-Zeichen ist ein (forcecr on).\n"
-
-#: fetchmail.c:2085
-msgid "  Carriage-return forcing is disabled (forcecr off).\n"
-msgstr "  Erzwingen von Carriage-Return-Zeichen ist aus (forcecr off).\n"
-
-#: fetchmail.c:2087
-=======
 #: fetchmail.c:1758
 msgid "  Rewrite of server-local addresses is enabled (--norewrite off).\n"
 msgstr "  Umschreiben von server-lokalen Adressen ist an (--norewrite off).\n"
@@ -1716,57 +1376,17 @@
 msgstr "  Erzwingen von Carriage-Return-Zeichen ist aus (forcecr off).\n"
 
 #: fetchmail.c:1767
->>>>>>> fd20cf68
 msgid ""
 "  Interpretation of Content-Transfer-Encoding is disabled (pass8bits on).\n"
 msgstr ""
 "  Interpretation von Content-Transfer-Encoding ist aus (pass8bits on).\n"
 
-<<<<<<< HEAD
-#: fetchmail.c:2088
-=======
 #: fetchmail.c:1768
->>>>>>> fd20cf68
 msgid ""
 "  Interpretation of Content-Transfer-Encoding is enabled (pass8bits off).\n"
 msgstr ""
 "  Interpretation von Content-Transfer-Encoding ist ein (pass8bits off).\n"
 
-<<<<<<< HEAD
-#: fetchmail.c:2090
-msgid "  MIME decoding is enabled (mimedecode on).\n"
-msgstr "  MIME-Decodierung ist ein (mimedecode on).\n"
-
-#: fetchmail.c:2091
-msgid "  MIME decoding is disabled (mimedecode off).\n"
-msgstr "  MIME-Decodierung ist aus (mimedecode off).\n"
-
-#: fetchmail.c:2093
-msgid "  Idle after poll is enabled (idle on).\n"
-msgstr "  „Idle“ nach Abfrage ist ein (idle on).\n"
-
-#: fetchmail.c:2094
-msgid "  Idle after poll is disabled (idle off).\n"
-msgstr "  „Idle“ nach Abfrage ist aus (idle off).\n"
-
-#: fetchmail.c:2096
-msgid "  Nonempty Status lines will be discarded (dropstatus on)\n"
-msgstr "  Nichtleere Statuszeilen werden verworfen (dropstatus on)\n"
-
-#: fetchmail.c:2097
-msgid "  Nonempty Status lines will be kept (dropstatus off)\n"
-msgstr "  Nichtleere Statuszeilen werden beibehalten (dropstatus off)\n"
-
-#: fetchmail.c:2099
-msgid "  Delivered-To lines will be discarded (dropdelivered on)\n"
-msgstr "  Delivered-To-Zeilen werden verworfen (dropdelivered on)\n"
-
-#: fetchmail.c:2100
-msgid "  Delivered-To lines will be kept (dropdelivered off)\n"
-msgstr "  Delivered-To-Zeilen werden beibehalten (dropdelivered off)\n"
-
-#: fetchmail.c:2104
-=======
 #: fetchmail.c:1770
 msgid "  MIME decoding is enabled (mimedecode on).\n"
 msgstr "  MIME-Decodierung ist ein (mimedecode on).\n"
@@ -1800,144 +1420,76 @@
 msgstr "  Delivered-To-Zeilen werden beibehalten (dropdelivered off)\n"
 
 #: fetchmail.c:1784
->>>>>>> fd20cf68
 #, c-format
 msgid "  Message size limit is %d octets (--limit %d).\n"
 msgstr "  Nachrichtengrößen-Beschränkung ist %d Bytes (--limit %d).\n"
 
-<<<<<<< HEAD
-#: fetchmail.c:2107
-msgid "  No message size limit (--limit 0).\n"
-msgstr "  Keine Beschränkung der Nachrichtengröße (--limit 0).\n"
-
-#: fetchmail.c:2109
-=======
 #: fetchmail.c:1787
 msgid "  No message size limit (--limit 0).\n"
 msgstr "  Keine Beschränkung der Nachrichtengröße (--limit 0).\n"
 
 #: fetchmail.c:1789
->>>>>>> fd20cf68
 #, c-format
 msgid "  Message size warning interval is %d seconds (--warnings %d).\n"
 msgstr ""
 "  Nachrichtengröße-Warnungsintervall ist %d Sekunden (--warnings %d).\n"
 
-<<<<<<< HEAD
-#: fetchmail.c:2112
-msgid "  Size warnings on every poll (--warnings 0).\n"
-msgstr "  Größenwarnungen bei jeder Abfragen (--warnings 0).\n"
-
-#: fetchmail.c:2115
-=======
 #: fetchmail.c:1792
 msgid "  Size warnings on every poll (--warnings 0).\n"
 msgstr "  Größenwarnungen bei jeder Abfragen (--warnings 0).\n"
 
 #: fetchmail.c:1795
->>>>>>> fd20cf68
 #, c-format
 msgid "  Received-message limit is %d (--fetchlimit %d).\n"
 msgstr "  Limit für erhaltene Nachrichten ist %d (--fetchlimit %d).\n"
 
-<<<<<<< HEAD
-#: fetchmail.c:2118
-msgid "  No received-message limit (--fetchlimit 0).\n"
-msgstr "  Kein Limit für erhaltene Nachrichten (--fetchlimit 0).\n"
-
-#: fetchmail.c:2120
-=======
 #: fetchmail.c:1798
 msgid "  No received-message limit (--fetchlimit 0).\n"
 msgstr "  Kein Limit für erhaltene Nachrichten (--fetchlimit 0).\n"
 
 #: fetchmail.c:1800
->>>>>>> fd20cf68
 #, c-format
 msgid "  Fetch message size limit is %d (--fetchsizelimit %d).\n"
 msgstr ""
 "  Limit für die Größe erhaltener Nachrichten ist %d (--fetchsizelimit %d).\n"
 
-<<<<<<< HEAD
-#: fetchmail.c:2123
-msgid "  No fetch message size limit (--fetchsizelimit 0).\n"
-msgstr "  Keine Beschränkung der Nachrichtengröße (--fetchsizelimit 0).\n"
-
-#: fetchmail.c:2127
-=======
 #: fetchmail.c:1803
 msgid "  No fetch message size limit (--fetchsizelimit 0).\n"
 msgstr "  Keine Beschränkung der Nachrichtengröße (--fetchsizelimit 0).\n"
 
 #: fetchmail.c:1807
->>>>>>> fd20cf68
 msgid "  Do binary search of UIDs during each poll (--fastuidl 1).\n"
 msgstr ""
 "  Bei jeder Abfrage binäre Suche nach UIDs durchführen (--fastuidl 1).\n"
 
-<<<<<<< HEAD
-#: fetchmail.c:2129
-=======
 #: fetchmail.c:1809
->>>>>>> fd20cf68
 #, c-format
 msgid "  Do binary search of UIDs during %d out of %d polls (--fastuidl %d).\n"
 msgstr ""
 "  Binäre Suche nach UIDs bei %d von %d Abfragen durchführen (--fastuidl "
 "%d).\n"
 
-<<<<<<< HEAD
-#: fetchmail.c:2132
-=======
 #: fetchmail.c:1812
->>>>>>> fd20cf68
 msgid "   Do linear search of UIDs during each poll (--fastuidl 0).\n"
 msgstr ""
 "  Bei jeder Abfrage lineare Suche nach UIDs durchführen (--fastuidl 0).\n"
 
-<<<<<<< HEAD
-#: fetchmail.c:2134
-=======
 #: fetchmail.c:1814
->>>>>>> fd20cf68
 #, c-format
 msgid "  SMTP message batch limit is %d.\n"
 msgstr "  Limit für SMTP-Stapelauslieferung ist %d.\n"
 
-<<<<<<< HEAD
-#: fetchmail.c:2136
-msgid "  No SMTP message batch limit (--batchlimit 0).\n"
-msgstr "  Kein Limit für SMTP-Stapelauslieferung (--batchlimit 0).\n"
-
-#: fetchmail.c:2140
-=======
 #: fetchmail.c:1816
 msgid "  No SMTP message batch limit (--batchlimit 0).\n"
 msgstr "  Kein Limit für SMTP-Stapelauslieferung (--batchlimit 0).\n"
 
 #: fetchmail.c:1820
->>>>>>> fd20cf68
 #, c-format
 msgid "  Deletion interval between expunges forced to %d (--expunge %d).\n"
 msgstr ""
 "  Anzahl der Löschvorgänge zwischen tatsächlichen Säuberungen auf %d gesetzt "
 "(--expunge %d).\n"
 
-<<<<<<< HEAD
-#: fetchmail.c:2142
-msgid "  No forced expunges (--expunge 0).\n"
-msgstr "  Keine erzwungenen Säuberungen (--expunge 0).\n"
-
-#: fetchmail.c:2149
-msgid "  Domains for which mail will be fetched are:"
-msgstr "  Domänen, für die Mail abgeholt werden wird, sind:"
-
-#: fetchmail.c:2154 fetchmail.c:2174
-msgid " (default)"
-msgstr " (Voreinstellung)"
-
-#: fetchmail.c:2159
-=======
 #: fetchmail.c:1822
 msgid "  No forced expunges (--expunge 0).\n"
 msgstr "  Keine erzwungenen Säuberungen (--expunge 0).\n"
@@ -1951,60 +1503,32 @@
 msgstr " (Voreinstellung)"
 
 #: fetchmail.c:1839
->>>>>>> fd20cf68
 #, c-format
 msgid "  Messages will be appended to %s as BSMTP\n"
 msgstr "  Nachrichten werden an %s als BSMTP angehängt\n"
 
-<<<<<<< HEAD
-#: fetchmail.c:2161
-=======
 #: fetchmail.c:1841
->>>>>>> fd20cf68
 #, c-format
 msgid "  Messages will be delivered with \"%s\".\n"
 msgstr "  Nachrichten werden mit „%s“ ausgeliefert.\n"
 
-<<<<<<< HEAD
-#: fetchmail.c:2168
-=======
 #: fetchmail.c:1848
->>>>>>> fd20cf68
 #, c-format
 msgid "  Messages will be %cMTP-forwarded to:"
 msgstr "  Nachrichten werden mit %cMTP weitergeleitet an:"
 
-<<<<<<< HEAD
-#: fetchmail.c:2179
-=======
 #: fetchmail.c:1859
->>>>>>> fd20cf68
 #, c-format
 msgid "  Host part of MAIL FROM line will be %s\n"
 msgstr "  Host-Teil der „MAIL FROM“-Zeile ist %s\n"
 
-<<<<<<< HEAD
-#: fetchmail.c:2182
-=======
 #: fetchmail.c:1862
->>>>>>> fd20cf68
 #, c-format
 msgid "  Address to be put in RCPT TO lines shipped to SMTP will be %s\n"
 msgstr ""
 "  Adresse, die in „RCPT TO“-Zeilen, die an SMTP ausgeliefert werden, "
 "verwendet wird, ist %s\n"
 
-<<<<<<< HEAD
-#: fetchmail.c:2191
-msgid "  Recognized listener spam block responses are:"
-msgstr "  Erkannte Spam-Abblock-Antworten des SMTP/LMTP-Servers sind:"
-
-#: fetchmail.c:2197
-msgid "  Spam-blocking disabled\n"
-msgstr "  Spam-Abblocken deaktiviert\n"
-
-#: fetchmail.c:2200
-=======
 #: fetchmail.c:1871
 msgid "  Recognized listener spam block responses are:"
 msgstr "  Erkannte Spam-Abblock-Antworten des SMTP/LMTP-Servers sind:"
@@ -2014,47 +1538,19 @@
 msgstr "  Spam-Abblocken deaktiviert\n"
 
 #: fetchmail.c:1880
->>>>>>> fd20cf68
 #, c-format
 msgid "  Server connection will be brought up with \"%s\".\n"
 msgstr "  Server-Verbindung wird aktiviert mit „%s“.\n"
 
-<<<<<<< HEAD
-#: fetchmail.c:2203
-msgid "  No pre-connection command.\n"
-msgstr "  Kein Vor-Verbindungs-Befehl.\n"
-
-#: fetchmail.c:2205
-=======
 #: fetchmail.c:1883
 msgid "  No pre-connection command.\n"
 msgstr "  Kein Vor-Verbindungs-Befehl.\n"
 
 #: fetchmail.c:1885
->>>>>>> fd20cf68
 #, c-format
 msgid "  Server connection will be taken down with \"%s\".\n"
 msgstr "  Server-Verbindungs wird beendet mit „%s“.\n"
 
-<<<<<<< HEAD
-#: fetchmail.c:2208
-msgid "  No post-connection command.\n"
-msgstr "  Kein Nach-Verbindungs-Befehl.\n"
-
-#: fetchmail.c:2211
-msgid "  No localnames declared for this host.\n"
-msgstr "  Keine lokalen Namen (localnames) für diesen Host definiert.\n"
-
-#: fetchmail.c:2221
-msgid "  Multi-drop mode: "
-msgstr "  Multi-Drop-Modus: "
-
-#: fetchmail.c:2223
-msgid "  Single-drop mode: "
-msgstr "  Einzel-Drop-Modus: "
-
-#: fetchmail.c:2225
-=======
 #: fetchmail.c:1888
 msgid "  No post-connection command.\n"
 msgstr "  Kein Nach-Verbindungs-Befehl.\n"
@@ -2072,24 +1568,12 @@
 msgstr "  Einzel-Drop-Modus: "
 
 #: fetchmail.c:1905
->>>>>>> fd20cf68
 #, c-format
 msgid "%d local name recognized.\n"
 msgid_plural "%d local names recognized.\n"
 msgstr[0] "%d lokaler Name erkannt.\n"
 msgstr[1] "%d lokale Namen erkannt.\n"
 
-<<<<<<< HEAD
-#: fetchmail.c:2240
-msgid "  DNS lookup for multidrop addresses is enabled.\n"
-msgstr "  DNS-Suche für Multi-Drop-Adressen ist ein.\n"
-
-#: fetchmail.c:2241
-msgid "  DNS lookup for multidrop addresses is disabled.\n"
-msgstr "  DNS-Suche für Multi-Drop-Adressen ist aus.\n"
-
-#: fetchmail.c:2245
-=======
 #: fetchmail.c:1920
 msgid "  DNS lookup for multidrop addresses is enabled.\n"
 msgstr "  DNS-Suche für Multi-Drop-Adressen ist ein.\n"
@@ -2099,71 +1583,35 @@
 msgstr "  DNS-Suche für Multi-Drop-Adressen ist aus.\n"
 
 #: fetchmail.c:1925
->>>>>>> fd20cf68
 msgid ""
 "  Server aliases will be compared with multidrop addresses by IP address.\n"
 msgstr ""
 "  Server-Aliase werden mit multidrop-Adressen verglichen anhand der IP.\n"
 
-<<<<<<< HEAD
-#: fetchmail.c:2247
-=======
 #: fetchmail.c:1927
->>>>>>> fd20cf68
 msgid "  Server aliases will be compared with multidrop addresses by name.\n"
 msgstr ""
 "  Server-Aliase werden mit multidrop-Adressen verglichen anhand des Namens.\n"
 
-<<<<<<< HEAD
-#: fetchmail.c:2250
-msgid "  Envelope-address routing is disabled\n"
-msgstr "  Umschlag-Adress-Routing ist deaktiviert\n"
-
-#: fetchmail.c:2253
-=======
 #: fetchmail.c:1930
 msgid "  Envelope-address routing is disabled\n"
 msgstr "  Umschlag-Adress-Routing ist deaktiviert\n"
 
 #: fetchmail.c:1933
->>>>>>> fd20cf68
 #, c-format
 msgid "  Envelope header is assumed to be: %s\n"
 msgstr "  Umschlag-Header wird angenommen als: %s\n"
 
-<<<<<<< HEAD
-#: fetchmail.c:2256
-=======
 #: fetchmail.c:1936
->>>>>>> fd20cf68
 #, c-format
 msgid "  Number of envelope headers to be skipped over: %d\n"
 msgstr "  Anzahl der zu überspringenden Umschlag-Kopfzeilen: %d\n"
 
-<<<<<<< HEAD
-#: fetchmail.c:2259
-=======
 #: fetchmail.c:1939
->>>>>>> fd20cf68
 #, c-format
 msgid "  Prefix %s will be removed from user id\n"
 msgstr "  Präfix %s wird von Nutzer-ID entfernt\n"
 
-<<<<<<< HEAD
-#: fetchmail.c:2262
-msgid "  No prefix stripping\n"
-msgstr "  Keine Präfix-Entfernung\n"
-
-#: fetchmail.c:2267
-msgid "  Predeclared mailserver aliases:"
-msgstr "  Vordeklarierte Mailserver-Aliase:"
-
-#: fetchmail.c:2275
-msgid "  Local domains:"
-msgstr "  Lokale Domänen:"
-
-#: fetchmail.c:2285
-=======
 #: fetchmail.c:1942
 msgid "  No prefix stripping\n"
 msgstr "  Keine Präfix-Entfernung\n"
@@ -2177,76 +1625,40 @@
 msgstr "  Lokale Domänen:"
 
 #: fetchmail.c:1965
->>>>>>> fd20cf68
 #, c-format
 msgid "  Connection must be through interface %s.\n"
 msgstr "  Verbindung muss durch Schnittstelle %s geschehen.\n"
 
-<<<<<<< HEAD
-#: fetchmail.c:2287
-msgid "  No interface requirement specified.\n"
-msgstr "  Kein Schnittstellen-Bindung angefordert.\n"
-
-#: fetchmail.c:2289
-=======
 #: fetchmail.c:1967
 msgid "  No interface requirement specified.\n"
 msgstr "  Kein Schnittstellen-Bindung angefordert.\n"
 
 #: fetchmail.c:1969
->>>>>>> fd20cf68
 #, c-format
 msgid "  Polling loop will monitor %s.\n"
 msgstr "  Abfrageschleife wird %s überwachen.\n"
 
-<<<<<<< HEAD
-#: fetchmail.c:2291
-msgid "  No monitor interface specified.\n"
-msgstr "  Kein Überwachungsinterface angegeben.\n"
-
-#: fetchmail.c:2295
-=======
 #: fetchmail.c:1971
 msgid "  No monitor interface specified.\n"
 msgstr "  Kein Überwachungsinterface angegeben.\n"
 
 #: fetchmail.c:1975
->>>>>>> fd20cf68
 #, c-format
 msgid "  Server connections will be made via plugin %s (--plugin %s).\n"
 msgstr ""
 "  Serververbindungen werden mittels Plugin %s durchgeführt (--plugin %s).\n"
 
-<<<<<<< HEAD
-#: fetchmail.c:2297
-msgid "  No plugin command specified.\n"
-msgstr "  Kein Plugin-Befehl angegeben.\n"
-
-#: fetchmail.c:2299
-=======
 #: fetchmail.c:1977
 msgid "  No plugin command specified.\n"
 msgstr "  Kein Plugin-Befehl angegeben.\n"
 
 #: fetchmail.c:1979
->>>>>>> fd20cf68
 #, c-format
 msgid "  Listener connections will be made via plugout %s (--plugout %s).\n"
 msgstr ""
 "  SMTP/LMTP-Server-Verbindungen werden mittels Plugout %s durchgeführt (--"
 "plugout %s).\n"
 
-<<<<<<< HEAD
-#: fetchmail.c:2301
-msgid "  No plugout command specified.\n"
-msgstr "  Kein Plugout-Befehl angegeben.\n"
-
-#: fetchmail.c:2308
-msgid "  No UIDs saved from this host.\n"
-msgstr "  Keine UIDs von diesem Host gespeichert.\n"
-
-#: fetchmail.c:2312
-=======
 #: fetchmail.c:1981
 msgid "  No plugout command specified.\n"
 msgstr "  Kein Plugout-Befehl angegeben.\n"
@@ -2256,64 +1668,22 @@
 msgstr "  Keine UIDs von diesem Host gespeichert.\n"
 
 #: fetchmail.c:1995
->>>>>>> fd20cf68
 #, c-format
 msgid "  %d UIDs saved.\n"
 msgstr "  %d UIDs gespeichert.\n"
 
-<<<<<<< HEAD
-#: fetchmail.c:2318
-=======
 #: fetchmail.c:2003
->>>>>>> fd20cf68
 msgid "  Poll trace information will be added to the Received header.\n"
 msgstr ""
 "  Abfrage-Nachverfolgungsinformationen werden dem Received-Header "
 "hinzugefügt.\n"
 
-<<<<<<< HEAD
-#: fetchmail.c:2320
-=======
 #: fetchmail.c:2005
->>>>>>> fd20cf68
 msgid "  No poll trace information will be added to the Received header.\n"
 msgstr ""
 "  Keine Abfrage-Nachverfolgungsinformationen werden dem Received-Header\n"
 "  hinzugefügt.\n"
 
-<<<<<<< HEAD
-#: fetchmail.c:2325
-msgid "  Messages with bad headers will be rejected.\n"
-msgstr "  Nachrichten mit defekten Headern werden abgewiesen.\n"
-
-#: fetchmail.c:2328
-msgid "  Messages with bad headers will be passed on.\n"
-msgstr "  Nachrichten mit defekten Headern werden ausgeliefert.\n"
-
-#: fetchmail.c:2335
-msgid "  Messages with fetch body errors will cause the session to abort.\n"
-msgstr ""
-"  Nachrichten mit Fehlern beim Abruf des Textkörpers führen zum "
-"Sitzungsabbruch.\n"
-
-#: fetchmail.c:2338
-msgid ""
-"  Messages with fetch body errors will be skipped, the session will "
-"continue.\n"
-msgstr ""
-"  Nachrichten mit Fehlern beim Abruf des Textkröpers werden übersprungen, "
-"die Sitzung wird fortgesetzt.\n"
-
-#: fetchmail.c:2341
-msgid ""
-"  Messages with fetch body errors will be marked seen, the session will "
-"continue.\n"
-msgstr ""
-"  Nachrichten mit Fehlern beim Abruf des Textkörpers werden als gesehen "
-"markiert, die Sitzung wird fortgesetzt.\n"
-
-#: fetchmail.c:2346
-=======
 #: fetchmail.c:2010
 msgid "  Messages with bad headers will be rejected.\n"
 msgstr "  Nachrichten mit defekten Headern werden abgewiesen.\n"
@@ -2323,12 +1693,15 @@
 msgstr "  Nachrichten mit defekten Headern werden ausgeliefert.\n"
 
 #: fetchmail.c:2018
->>>>>>> fd20cf68
 #, c-format
 msgid "  Pass-through properties \"%s\".\n"
 msgstr "  Eigenschaften zum Durchleiten „%s“.\n"
 
-#: getpass.c:128
+#: getpass.c:71
+msgid "ERROR: no support for getpassword() routine\n"
+msgstr "FEHLER: getpassword()-Routine wird nicht unterstützt\n"
+
+#: getpass.c:193
 msgid ""
 "\n"
 "Caught SIGINT... bailing out.\n"
@@ -2336,472 +1709,491 @@
 "\n"
 "SIGINT erhalten... steige aus.\n"
 
-#: gssapi.c:50
+#: gssapi.c:52
 #, c-format
 msgid "GSSAPI error in gss_display_status called from <%s>\n"
 msgstr "GSSAPI-Fehler in gss_display_status, aufgerufen von <%s>\n"
 
-#: gssapi.c:53
+#: gssapi.c:55
 #, c-format
 msgid "GSSAPI error %s: %.*s\n"
 msgstr "GSSAPI-Fehler %s: %.*s\n"
 
-#: gssapi.c:88
+#: gssapi.c:90
 #, c-format
 msgid "Couldn't get service name for [%s]\n"
 msgstr "Konnte Servicenamen für [%s] nicht bestimmen\n"
 
-#: gssapi.c:93
+#: gssapi.c:95
 #, c-format
 msgid "Using service name [%s]\n"
 msgstr "Benutze Servicenamen [%s]\n"
 
-#: gssapi.c:120
+#: gssapi.c:122
 msgid "No suitable GSSAPI credentials found. Skipping GSSAPI authentication.\n"
 msgstr ""
 "Keine geeignete GSSAPI-Beglaubigung gefunden. Überspringe GSSAPI-"
 "Authentifizierung.\n"
 
-#: gssapi.c:121
+#: gssapi.c:123
 msgid ""
 "If you want to use GSSAPI, you need credentials first, possibly from kinit.\n"
 msgstr ""
 "Wenn Sie GSSAPI benutzen möchten, brauchen Sie Beglaubigungen, ggf. von "
 "kinit.\n"
 
-#: gssapi.c:157
+#: gssapi.c:159
 #, c-format
 msgid "Received malformed challenge to \"%s GSSAPI\"!\n"
 msgstr "Unpassende Challenge nach \"%s GSSAPI\" empfangen!\n"
 
-#: gssapi.c:167
+#: gssapi.c:169
 msgid "Sending credentials\n"
 msgstr "Schicke Beglaubigungen\n"
 
-#: gssapi.c:198
+#: gssapi.c:200
 msgid "Error exchanging credentials\n"
 msgstr "Fehler beim Austausch der Beglaubigungen\n"
 
-#: gssapi.c:240
+#: gssapi.c:242
 msgid "Couldn't unwrap security level data\n"
 msgstr "Konnte Sicherheitsstufendaten nicht ermitteln\n"
 
-#: gssapi.c:245
+#: gssapi.c:247
 msgid "Credential exchange complete\n"
 msgstr "Beglaubigungsaustausch vollzogen\n"
 
-#: gssapi.c:249
+#: gssapi.c:251
 msgid "Server requires integrity and/or privacy\n"
 msgstr "Server erfordert Integrität und/oder Privatsphäre\n"
 
-#: gssapi.c:258
+#: gssapi.c:260
 #, c-format
 msgid "Unwrapped security level flags: %s%s%s\n"
 msgstr "Ermittelte Sicherheitsstufen-Flags: %s%s%s\n"
 
-#: gssapi.c:262
+#: gssapi.c:264
 #, c-format
 msgid "Maximum GSS token size is %ld\n"
 msgstr "Maximale GSS-Tokengröße ist %ld\n"
 
-#: gssapi.c:275
+#: gssapi.c:277
 msgid "Error creating security level request\n"
 msgstr "Fehler beim Erstellen der Sicherheitsstufenanfrage\n"
 
-#: gssapi.c:286
+#: gssapi.c:288
 msgid "Releasing GSS credentials\n"
 msgstr "Gebe GSS-Beglaubigungen frei\n"
 
-#: gssapi.c:290
+#: gssapi.c:292
 msgid "Error releasing credentials\n"
 msgstr "Fehler beim Freigeben der Beglaubigungen\n"
 
-#: imap.c:71
+#: idle.c:61
+#, c-format
+msgid "fetchmail: thread sleeping for %d sec.\n"
+msgstr "fetchmail: Thread schläft für %d Sek.\n"
+
+#: imap.c:74
 #, c-format
 msgid "Received BYE response from IMAP server: %s"
 msgstr "\"BYE\"-Antwort vom IMAP-Server erhalten: %s"
 
-#: imap.c:89
+#: imap.c:92
 #, c-format
 msgid "bogus message count in \"%s\"!"
 msgstr "ungültige Nachrichtenanzahl in \"%s\"!"
 
-#: imap.c:136
+#: imap.c:139
 #, c-format
 msgid "bogus EXPUNGE count in \"%s\"!"
 msgstr "ungültige Zahl für EXPUNGE in \"%s\"!"
 
-#: imap.c:345
+#: imap.c:348
 msgid "Protocol identified as IMAP4 rev 1\n"
 msgstr "Protokoll identifiziert als IMAP4 rev 1\n"
 
-#: imap.c:351
+#: imap.c:354
 msgid "Protocol identified as IMAP4 rev 0\n"
 msgstr "Protokoll identifiziert als IMAP4 rev 0\n"
 
-#: imap.c:369
+#: imap.c:361
+msgid "Protocol identified as IMAP2 or IMAP2BIS\n"
+msgstr "Protokoll identifiziert als IMAP2 oder IMAP2BIS\n"
+
+#: imap.c:378
 msgid "will idle after poll\n"
 msgstr "werde nach Abfrage untätig sein\n"
 
-#: imap.c:458 pop3.c:514
+#: imap.c:471 pop3.c:476
 #, c-format
 msgid "%s: upgrade to TLS succeeded.\n"
 msgstr "%s: Upgrade auf TLS erfolgreich.\n"
 
-#: imap.c:464 pop3.c:520
+#: imap.c:477 pop3.c:482
 #, c-format
 msgid "%s: upgrade to TLS failed.\n"
 msgstr "%s: Upgrade auf TLS fehlgeschlagen.\n"
 
-#: imap.c:469
+#: imap.c:482
 #, c-format
 msgid "%s: opportunistic upgrade to TLS failed, trying to continue\n"
 msgstr ""
 "%s: opportunistisches Upgrade auf TLS fehlgeschlagen, versuche Fortsetzung.\n"
 
-#: imap.c:567
+#: imap.c:598
 msgid "Required OTP capability not compiled into fetchmail\n"
 msgstr "Benötigte OTP-Fähigkeit nicht in fetchmail einkompiliert\n"
 
-#: imap.c:587 pop3.c:580
+#: imap.c:618 pop3.c:558
 msgid "Required NTLM capability not compiled into fetchmail\n"
 msgstr "Benötigte NTLM-Fähigkeit nicht in fetchmail einkompiliert\n"
 
-#: imap.c:651
+#: imap.c:627
+msgid "Required LOGIN capability not supported by server\n"
+msgstr "Benötigte LOGIN-Fähigkeit nicht vom Server unterstützt\n"
+
+#: imap.c:691
 #, c-format
 msgid "mail expunge mismatch (%d actual != %d expected)\n"
 msgstr "unerwartete Expunge-Bestätigung (%d tatsächlich != %d erwartet)\n"
 
-#: imap.c:778
+#: imap.c:818
 #, c-format
 msgid "%lu is unseen\n"
 msgstr "%lu ist ungesehen\n"
 
-#: imap.c:828 pop3.c:767 pop3.c:779 pop3.c:902 pop3.c:909
+#: imap.c:868 pop3.c:844 pop3.c:856 pop3.c:1095 pop3.c:1102
 #, c-format
 msgid "%u is unseen\n"
 msgstr "%u ist ungesehen\n"
 
-#: imap.c:863 imap.c:922
+#: imap.c:903 imap.c:962
 msgid "re-poll failed\n"
 msgstr "erneute Abfrage fehlgeschlagen\n"
 
-#: imap.c:871 imap.c:927
+#: imap.c:911 imap.c:967
 #, c-format
 msgid "%d message waiting after re-poll\n"
 msgid_plural "%d messages waiting after re-poll\n"
 msgstr[0] "%d Nachricht wartet nach erneuter Abfrage\n"
 msgstr[1] "%d Nachrichten warten nach erneuter Abfrage\n"
 
-#: imap.c:888
+#: imap.c:928
 msgid "mailbox selection failed\n"
 msgstr "Postfach-Auswahl fehlgeschlagen\n"
 
-#: imap.c:892
+#: imap.c:932
 #, c-format
 msgid "%d message waiting after first poll\n"
 msgid_plural "%d messages waiting after first poll\n"
 msgstr[0] "%d Nachricht wartet nach der ersten Abfrage\n"
 msgstr[1] "%d Nachrichten warten nach der ersten Abfrage\n"
 
-#: imap.c:906
+#: imap.c:946
 msgid "expunge failed\n"
 msgstr "Säubern fehlgeschlagen\n"
 
-#: imap.c:910
+#: imap.c:950
 #, c-format
 msgid "%d message waiting after expunge\n"
 msgid_plural "%d messages waiting after expunge\n"
 msgstr[0] "%d Nachricht wartet nach dem Löschen\n"
 msgstr[1] "%d Nachrichten warten nach dem Löschen\n"
 
-#: imap.c:949
+#: imap.c:989
 msgid "search for unseen messages failed\n"
 msgstr "Suche nach ungesehenen Nachrichten fehlgeschlagen\n"
 
-#: imap.c:954 pop3.c:788
+#: imap.c:994 pop3.c:865
 #, c-format
 msgid "%u is first unseen\n"
 msgstr "%u ist erste ungesehene\n"
 
-#: imap.c:1038
+#: imap.c:1078
 msgid ""
 "Warning: ignoring bogus data for message sizes returned by the server.\n"
 msgstr "Warnung: ignoriere falsche Größendaten vom Server.\n"
 
-#: imap.c:1137 imap.c:1144
+#: imap.c:1177 imap.c:1184
 #, c-format
 msgid "Incorrect FETCH response: %s.\n"
 msgstr "Unpassende Antwort auf FETCH: %s.\n"
 
-#: interface.c:247
+#: interface.c:256
 msgid "Unable to open kvm interface. Make sure fetchmail is SGID kmem."
 msgstr ""
 "Kann kvm-Schnittstelle nicht öffnen. Stellen Sie sicher, dass fetchmail mit "
 "SGID kmem läuft."
 
-#: interface.c:371
+#: interface.c:396
 #, c-format
 msgid "Unable to parse interface name from %s"
 msgstr "Kann Interfacenamen nicht aus %s lesen"
 
-#: interface.c:393
+#: interface.c:418
 msgid "get_ifinfo: sysctl (iflist estimate) failed"
 msgstr "get_ifinfo: sysctl (iflist-Schätzung) fehlgeschlagen"
 
-#: interface.c:399
+#: interface.c:424
 msgid "get_ifinfo: malloc failed"
 msgstr "get_ifinfo: malloc fehlgeschlagen"
 
-#: interface.c:405
+#: interface.c:430
 msgid "get_ifinfo: sysctl (iflist) failed"
 msgstr "get_ifinfo: sysctl (iflist) fehlgeschlagen"
 
-#: interface.c:423
+#: interface.c:448
 #, c-format
 msgid "Routing message version %d not understood."
 msgstr "Routing-Nachricht Version %d nicht verstanden."
 
-#: interface.c:455
+#: interface.c:480
 #, c-format
 msgid "No interface found with name %s"
 msgstr "Kein Schnittstelle mit dem Namen %s gefunden"
 
-#: interface.c:513
+#: interface.c:538
 #, c-format
 msgid "No IP address found for %s"
 msgstr "Keine IP-Adresse für %s gefunden"
 
-#: interface.c:565
+#: interface.c:590
 msgid "missing IP interface address\n"
 msgstr "fehlende IP-Adresse\n"
 
-#: interface.c:581
+#: interface.c:606
 msgid "invalid IP interface address\n"
 msgstr "ungültige IP-Schnittstellen-Adresse\n"
 
-#: interface.c:587
+#: interface.c:612
 msgid "invalid IP interface mask\n"
 msgstr "ungültige IP-Schnittstellen-Maske\n"
 
-#: interface.c:626
+#: interface.c:651
 #, c-format
 msgid "activity on %s -noted- as %d\n"
 msgstr "Aktivität auf %s -festgestellt- als %d\n"
 
-#: interface.c:641
+#: interface.c:666
 #, c-format
 msgid "skipping poll of %s, %s down\n"
 msgstr "überspringe Abfrage von %s, %s ist aus\n"
 
-#: interface.c:660
+#: interface.c:685
 #, c-format
 msgid "skipping poll of %s, %s IP address excluded\n"
 msgstr "überspringe Abfrage von %s, %s IP-Adresse ausgeschlossen\n"
 
-#: interface.c:672
+#: interface.c:697
 #, c-format
 msgid "activity on %s checked as %d\n"
 msgstr "Aktivität auf %s überprüft als %d\n"
 
-#: interface.c:698
+#: interface.c:723
 #, c-format
 msgid "skipping poll of %s, %s inactive\n"
 msgstr "überspringe Abfrage von %s, %s inaktiv\n"
 
-#: interface.c:705
+#: interface.c:730
 #, c-format
 msgid "activity on %s was %d, is %d\n"
 msgstr "Aktivität auf %s war %d, ist %d\n"
 
-#: lock.c:79
+#: kerberos.c:74
+msgid "could not decode initial BASE64 challenge\n"
+msgstr "konnte anfängliche BASE64-Herausforderung nicht dekodieren\n"
+
+#: kerberos.c:139
+#, c-format
+msgid "principal %s in ticket does not match -u %s\n"
+msgstr "Prinzipal %s im Ticket stimmt nicht überein mit -u %s\n"
+
+#: kerberos.c:147
+#, c-format
+msgid "non-null instance (%s) might cause strange behavior\n"
+msgstr "Nicht-Null-Instanz (%s) könnte merkwürdiges Verhalten hervorrufen\n"
+
+#: kerberos.c:213
+msgid "could not decode BASE64 ready response\n"
+msgstr "konnte BASE64-Bestätigungs-Erwiderung nicht dekodieren\n"
+
+#: kerberos.c:220
+msgid "challenge mismatch\n"
+msgstr "Herausforderung stimmt nicht überein\n"
+
+#: lock.c:87
 #, c-format
 msgid "fetchmail: error reading lockfile \"%s\": %s\n"
 msgstr "fetchmail: Fehler beim Lesen der Lockdatei „%s”: %s\n"
 
-#: lock.c:90
+#: lock.c:98
 msgid "fetchmail: removing stale lockfile\n"
 msgstr "fetchmail: entferne alte Lockdatei\n"
 
-#: lock.c:114
+#: lock.c:122
 #, c-format
 msgid "fetchmail: error opening lockfile \"%s\": %s\n"
 msgstr "fetchmail: Fehler beim Öffnen der Lockdatei „%s”: %s\n"
 
-#: lock.c:161
+#: lock.c:169
 msgid "fetchmail: lock creation failed.\n"
 msgstr "fetchmail: Lock-Herstellung fehlgeschlagen.\n"
 
-#: netrc.c:222
+#: netrc.c:220
 #, c-format
 msgid "%s:%d: warning: found \"%s\" before any host names\n"
 msgstr "%s:%d: Warnung: fand „%s“ vor irgendwelchen Hostnamen\n"
 
-#: netrc.c:260
+#: netrc.c:258
 #, c-format
 msgid "%s:%d: warning: unknown token \"%s\"\n"
 msgstr "%s:%d: Warnung: unbekanntes Token „%s“\n"
 
-#: odmr.c:57
+#: odmr.c:67
 #, c-format
 msgid "%s's SMTP listener does not support ATRN\n"
 msgstr "%ss SMTP-Server unterstützt ATRN nicht\n"
 
-#: odmr.c:95
+#: odmr.c:105
 msgid "Turnaround now...\n"
 msgstr "Jetzt umgedreht...\n"
 
-#: odmr.c:100
+#: odmr.c:110
 msgid "ATRN request refused.\n"
 msgstr "ATRN-Anfrage abgelehnt.\n"
 
-#: odmr.c:104
+#: odmr.c:114
 msgid "Unable to process ATRN request now\n"
 msgstr "Kann ATRN-Anfrage jetzt nicht bearbeiten\n"
 
-#: odmr.c:109
+#: odmr.c:119
 msgid "You have no mail.\n"
 msgstr "Sie haben keine Post.\n"
 
-#: odmr.c:113
+#: odmr.c:123
 msgid "Command not implemented\n"
 msgstr "Befehl nicht implementiert\n"
 
-#: odmr.c:117
+#: odmr.c:127
 msgid "Authentication required.\n"
 msgstr "Authentifikation erforderlich.\n"
 
-#: odmr.c:122
+#: odmr.c:132
 #, c-format
 msgid "Unknown ODMR error \"%s\"\n"
 msgstr "Unbekannter ODMR-Fehler \"%s\"\n"
 
-#: odmr.c:182
+#: odmr.c:192
 msgid "receiving message data\n"
 msgstr "Empfange Nachrichten\n"
 
-#: odmr.c:235
+#: odmr.c:245
 msgid "Option --keep is not supported with ODMR\n"
 msgstr "Option --keep ist mit ODMR nicht unterstützt\n"
 
-#: odmr.c:239
+#: odmr.c:249
 msgid "Option --flush is not supported with ODMR\n"
 msgstr "Option --flush ist mit ODMR nicht unterstützt\n"
 
-#: odmr.c:243
+#: odmr.c:253
 msgid "Option --folder is not supported with ODMR\n"
 msgstr "Option --folder ist mit ODMR nicht unterstützt\n"
 
-#: odmr.c:247
+#: odmr.c:257
 msgid "Option --check is not supported with ODMR\n"
 msgstr "Option --check ist mit ODMR nicht unterstützt\n"
 
-#: opie.c:40
+#: opie.c:42
 msgid "server recv fatal\n"
 msgstr "Server recv fatal\n"
 
-#: opie.c:54
+#: opie.c:56
 msgid "Could not decode OTP challenge\n"
 msgstr "Konnte OTP-Herausforderung nicht dekodieren\n"
 
-#: opie.c:62 pop3.c:615
+#: opie.c:64 pop3.c:585
 msgid "Secret pass phrase: "
 msgstr "Geheime Passphrase: "
 
-#: options.c:185
+#: options.c:176 options.c:220
 #, c-format
 msgid "String '%s' is not a valid number string.\n"
 msgstr "Zeichenkette „%s“ ist keine gültige Zahl.\n"
 
-#: options.c:194
+#: options.c:185
 #, c-format
 msgid "Value of string '%s' is %s than %d.\n"
 msgstr "Wert der Zeichenkette „%s“ ist %s als %d.\n"
 
-#: options.c:195
+#: options.c:186
 msgid "smaller"
 msgstr "kleiner"
 
-#: options.c:195
+#: options.c:186
 msgid "larger"
 msgstr "größer"
 
-#: options.c:319
+#: options.c:323
 #, c-format
 msgid "Invalid bad-header policy `%s' specified.\n"
 msgstr "Ungültiger Umgang mit defekten Headern „%s“ angegeben.\n"
 
-#: options.c:352
+#: options.c:364
 #, c-format
 msgid "Invalid protocol `%s' specified.\n"
 msgstr "Ungültiges Protokoll „%s“ angegeben.\n"
 
-#: options.c:397
+#: options.c:411
 #, c-format
 msgid "Invalid authentication `%s' specified.\n"
 msgstr "Ungültige Authentifikation „%s“ angegeben.\n"
 
-#: options.c:534
-msgid "Warning: --ssl is obsolescent, please use --sslmode=wrapped instead.\n"
-msgstr ""
-"Warnung: --ssl läuft aus, bitte verwenden Sie stattdessen --"
-"sslmode=wrapped.\n"
-
-#: options.c:552
-#, c-format
-msgid "Invalid argument to --sslmode \"%s\" specified.\n"
-msgstr "Ungültiges Argument für --sslmode, \"%s\", angegeben.\n"
-
-#: options.c:624
-#, c-format
-msgid "Invalid retrieve-error policy `%s' specified.\n"
-msgstr "Ungültige Richtlinie für retrieve-error, „%s“, angegeben.\n"
-
-#: options.c:640
+#: options.c:620
 msgid "usage:  fetchmail [options] [server ...]\n"
 msgstr "Aufruf:  fetchmail [Optionen] [Server ...]\n"
 
-#: options.c:641
+#: options.c:621
 msgid "  Options are as follows:\n"
 msgstr "  Optionen sind wie folgt:\n"
 
-#: options.c:642
+#: options.c:622
 msgid "  -?, --help        display this option help\n"
 msgstr "  -?, --help        diese Options-Hilfe anzeigen\n"
 
-#: options.c:643
+#: options.c:623
 msgid "  -V, --version     display version info\n"
 msgstr "  -V, --version     Versionsinformationen anzeigen\n"
 
-#: options.c:645
+#: options.c:625
 msgid "  -c, --check       check for messages without fetching\n"
 msgstr "  -c, --check       auf Nachrichten überprüfen, ohne abzuholen\n"
 
-#: options.c:646
+#: options.c:626
 msgid "  -s, --silent      work silently\n"
 msgstr "  -s, --silent      schweigsam arbeiten\n"
 
-#: options.c:647
+#: options.c:627
 msgid "  -v, --verbose     work noisily (diagnostic output)\n"
 msgstr "  -v, --verbose     redselig arbeiten (diagnostische Ausgaben)\n"
 
-#: options.c:648
+#: options.c:628
 msgid "  -d, --daemon      run as a daemon once per n seconds\n"
 msgstr "  -d, --daemon      alle n Sekunden als Dämon laufen\n"
 
-#: options.c:649
+#: options.c:629
 msgid "  -N, --nodetach    don't detach daemon process\n"
 msgstr "  -N, --nodetach    nicht von Dämon-Prozess ablösen\n"
 
-#: options.c:650
+#: options.c:630
 msgid "  -q, --quit        kill daemon process\n"
 msgstr "  -q, --quit        Dämon-Prozess abschießen\n"
 
-#: options.c:651
+#: options.c:631
 msgid "  -L, --logfile     specify logfile name\n"
 msgstr "  -L, --logfile     Logdatei-Name angeben\n"
 
-#: options.c:652
+#: options.c:632
 msgid ""
 "      --syslog      use syslog(3) for most messages when running as a "
 "daemon\n"
@@ -2809,40 +2201,40 @@
 "      --syslog      als Dämon syslog(3) für die meisten Mitteilungen "
 "verwenden\n"
 
-#: options.c:653
+#: options.c:633
 msgid "      --invisible   don't write Received & enable host spoofing\n"
 msgstr ""
 "      --invisible   Received nicht schreiben und Host-Spoofing erlauben\n"
 
-#: options.c:654
+#: options.c:634
 msgid "  -f, --fetchmailrc specify alternate run control file\n"
 msgstr "  -f, --fetchmailrc alternative Konfigurationsdatei angeben\n"
 
-#: options.c:655
+#: options.c:635
 msgid "  -i, --idfile      specify alternate UIDs file\n"
 msgstr "  -i, --idfile      alternative UID-Datei angeben\n"
 
-#: options.c:656
+#: options.c:636
 msgid "      --pidfile     specify alternate PID (lock) file\n"
 msgstr "      --pidfile     alternative PID-Datei angeben\n"
 
-#: options.c:657
+#: options.c:637
 msgid "      --postmaster  specify recipient of last resort\n"
 msgstr ""
 "      --postmaster  Empfänger angeben, der als letzte Zuflucht gebraucht "
 "wird\n"
 
-#: options.c:658
+#: options.c:638
 msgid "      --nobounce    redirect bounces from user to postmaster.\n"
 msgstr "      --nobounce    Bounces vom Nutzer zum Postmaster umleiten\n"
 
-#: options.c:659
+#: options.c:639
 msgid ""
 "      --nosoftbounce fetchmail deletes permanently undeliverable messages.\n"
 msgstr ""
 "      --nosoftbounce Fetchmail löscht endgültig unzustellbare Nachrichten.\n"
 
-#: options.c:660
+#: options.c:640
 msgid ""
 "      --softbounce  keep permanently undeliverable messages on server "
 "(default).\n"
@@ -2850,56 +2242,49 @@
 "      --softbounce  Endgültig unzustellbare Nachrichten auf Server belassen "
 "(Voreinstellung).\n"
 
-#: options.c:662
+#: options.c:642
 msgid "  -I, --interface   interface required specification\n"
 msgstr "  -I, --interface   erforderliche Schnittstellen-Angabe\n"
 
-#: options.c:663
+#: options.c:643
 msgid "  -M, --monitor     monitor interface for activity\n"
 msgstr "  -M, --monitor     Schnittstelle auf Aktivität hin beobachten\n"
 
-#: options.c:666
+#: options.c:646
 msgid "      --ssl         enable ssl encrypted session\n"
 msgstr "      --ssl         SSL-verschlüsselte Sitzung ermöglichen\n"
 
-#: options.c:667
+#: options.c:647
 msgid "      --sslkey      ssl private key file\n"
 msgstr "      --sslkey      SSL-Privater-Schlüssel-Datei\n"
 
-#: options.c:668
+#: options.c:648
 msgid "      --sslcert     ssl client certificate\n"
 msgstr "      --sslcert     SSL-Klienten-Zertifikat\n"
 
-#: options.c:669
-msgid ""
-"      --nosslcertck INSECURE disable server certificate check (discouraged)\n"
-msgstr ""
-"      --nosslcertck UNSICHER Keine Prüfung des SSL-Serverzertifikats "
-"(abgeraten)\n"
-
-#: options.c:670
+#: options.c:649
 msgid "      --sslcertck   do strict server certificate check (recommended)\n"
 msgstr ""
 "      --sslcertck   strenge Prüfung des SSL-Serverzertifikats (empfohlen)\n"
 
-#: options.c:671
+#: options.c:650
 msgid "      --sslcertfile path to trusted-CA ssl certificate file\n"
 msgstr ""
 "      --sslcertfile Pfad zur Datei mit SSL-Zertifikaten vertrauenswürdiger "
 "CAs\n"
 
-#: options.c:672
+#: options.c:651
 msgid "      --sslcertpath path to trusted-CA ssl certificate directory\n"
 msgstr ""
 "      --sslcertpath Verzeichnis mit vertrauenswürdigen CA-SSL-Zertifikaten\n"
 
-#: options.c:673
+#: options.c:652
 msgid ""
 "      --sslcommonname  expect this CommonName from server (discouraged)\n"
 msgstr ""
 "      --sslcommonname  diesen CommonName des Servers erwarten (abgeraten)\n"
 
-#: options.c:674
+#: options.c:653
 msgid ""
 "      --sslfingerprint fingerprint that must match that of the server's "
 "cert.\n"
@@ -2907,31 +2292,19 @@
 "      --sslfingerprint verlangter Fingerabdruck des Zertifikats des "
 "Servers.\n"
 
-#: options.c:675
-msgid ""
-"      --sslmode     force ssl mode (none/wrapped/starttls=may/"
-"starttls=must)\n"
-msgstr ""
-"     --sslmode      SSL-Modus erzwingen (none/wrapped/starttls=may/"
-"starttls=must)\n"
-
-#: options.c:676
-msgid ""
-"      --sslprotocolversion  force ssl version (often unneeded, see manual "
-"page!)\n"
-msgstr ""
-"     --sslprotocolversion  TLS-Protokollversion erzwingen (oft nicht nötig, "
-"siehe Handbuch!)\n"
-
-#: options.c:679
+#: options.c:654
+msgid "      --sslproto    force ssl protocol (SSL2/SSL3/TLS1)\n"
+msgstr "      --sslproto    SSL-Protokoll erzwingen (SSL2/SSL3/TLS1)\n"
+
+#: options.c:656
 msgid "      --plugin      specify external command to open connection\n"
 msgstr "      --plugin      externes Kommando zum Öffnen der Verbindung\n"
 
-#: options.c:680
+#: options.c:657
 msgid "      --plugout     specify external command to open smtp connection\n"
 msgstr "      --plugout     externes Kommando zum Öffnen der SMTP-Verbindung\n"
 
-#: options.c:681
+#: options.c:658
 msgid ""
 "      --bad-header {reject|accept}\n"
 "                    specify policy for handling messages with bad headers\n"
@@ -2939,257 +2312,239 @@
 "      --bad-header {reject|accept}\n"
 "                    Umgang mit Nachrichten mit defekten Headern\n"
 
-#: options.c:683
-msgid ""
-"      --retrieve-error {abort|continue|markseen}\n"
-"                        specify policy for processing messages with retrieve "
-"errors\n"
-msgstr ""
-"      --retrieve-error {abort|continue|markseen}\n"
-"                        Richtlinie für Fehler beim Abruf des Textkörpers "
-"angeben\n"
-
-#: options.c:686
+#: options.c:661
 msgid "  -p, --protocol    specify retrieval protocol (see man page)\n"
 msgstr "  -p, --protocol    Abhol-Protokoll angeben (siehe Manpage)\n"
 
-#: options.c:688
-msgid "  -C, --pwmd-socket pwmd socket path (~/.pwmd/socket)\n"
-msgstr "  -C, --pwmd-socket Pfad zum PWMD-Socket (~/.wmd/socket)\n"
-
-#: options.c:689
-msgid "  -G, --pwmd-file   filename to use on the pwmd server\n"
-msgstr "  -G, --pwmd-file   Dateiname, den der PWMD-Server verwenden soll\n"
-
-#: options.c:690
-msgid "  -O, --pinentry-timeout   seconds until pinentry is canceled\n"
-msgstr "  -O, --pinentry-timeout   Sekunden bis zum Abbruch von pinentry\n"
-
-#: options.c:693
+#: options.c:662
+msgid "  -U, --uidl        force the use of UIDLs (pop3 only)\n"
+msgstr "  -U, --uidl        Benutzung von UIDL erzwingen (nur POP3)\n"
+
+#: options.c:663
 msgid "      --port        TCP port to connect to (obsolete, use --service)\n"
 msgstr ""
 "      --port        TCP-Port für Verbindung (veraltet, siehe --service)\n"
 
-#: options.c:694
+#: options.c:664
 msgid ""
 "  -P, --service     TCP service to connect to (can be numeric TCP port)\n"
 msgstr ""
 "  -P, --service     TCP-Dienst für die Verbindung (kann eine Portnummer "
 "sein)\n"
 
-#: options.c:695
+#: options.c:665
 msgid "      --auth        authentication type (password/kerberos/ssh/otp)\n"
 msgstr ""
 "      --auth        Authentifikations-Typ (Passwort/Kerberos/SSH/OTP)\n"
 
-#: options.c:696
+#: options.c:666
 msgid "  -t, --timeout     server nonresponse timeout\n"
 msgstr "  -t, --timeout     Auszeit für nichtantwortenden Server\n"
 
-#: options.c:697
+#: options.c:667
 msgid "  -E, --envelope    envelope address header\n"
 msgstr "  -E, --envelope    Umschlag-Adress-Header\n"
 
-#: options.c:698
+#: options.c:668
 msgid "  -Q, --qvirtual    prefix to remove from local user id\n"
 msgstr ""
 "  -Q, --qvirtual    Präfix, der von lokaler Nutzerkennung entfernt wird\n"
 
-#: options.c:699
+#: options.c:669
 msgid "      --principal   mail service principal\n"
 msgstr "      --principal   Prinzipal des Mailservice\n"
 
-#: options.c:700
+#: options.c:670
 msgid "      --tracepolls  add poll-tracing information to Received header\n"
 msgstr ""
 "      --tracepolls  Poll-Tracing-Information zum Received-Header hinzufügen\n"
 
-#: options.c:702
+#: options.c:672
 msgid "  -u, --username    specify users's login on server\n"
 msgstr "  -u, --username    Nutzerkennung beim Server angeben\n"
 
-#: options.c:703
+#: options.c:673
 msgid "  -a, --[fetch]all  retrieve old and new messages\n"
 msgstr "  -a, --[fetch]all  alte und neue Nachrichten abholen\n"
 
-#: options.c:704
+#: options.c:674
 msgid "  -K, --nokeep      delete new messages after retrieval\n"
 msgstr "  -K, --nokeep      neue Nachrichten nach Abholung löschen\n"
 
-#: options.c:705
+#: options.c:675
 msgid "  -k, --keep        save new messages after retrieval\n"
 msgstr "  -k, --keep        neue Nachrichten nach Abholung aufheben\n"
 
-#: options.c:706
+#: options.c:676
 msgid "  -F, --flush       delete old messages from server\n"
 msgstr "  -F, --flush       alte Nachrichten auf dem Server löschen\n"
 
-#: options.c:707
+#: options.c:677
 msgid "      --limitflush  delete oversized messages\n"
 msgstr "      --limitflush  übergroße Nachrichten auf dem Server löschen\n"
 
-#: options.c:708
+#: options.c:678
 msgid "  -n, --norewrite   don't rewrite header addresses\n"
 msgstr "  -n, --norewrite   Header-Adressen nicht umschreiben\n"
 
-#: options.c:709
+#: options.c:679
 msgid "  -l, --limit       don't fetch messages over given size\n"
 msgstr "  -l, --limit       Nachrichten über angegebener Größe nicht abholen\n"
 
-#: options.c:710
+#: options.c:680
 msgid "  -w, --warnings    interval between warning mail notification\n"
 msgstr "  -w, --warnings    Intervall zwischen Warnungs-Emails\n"
 
-#: options.c:712
+#: options.c:682
 msgid "  -S, --smtphost    set SMTP forwarding host\n"
 msgstr "  -S, --smtphost    SMTP-Weiterleitungs-Host festlegen\n"
 
-#: options.c:713
+#: options.c:683
 msgid "      --fetchdomains fetch mail for specified domains\n"
 msgstr "      --fetchdomains  Post für angegebene Domänen abholen\n"
 
-#: options.c:714
+#: options.c:684
 msgid "  -D, --smtpaddress set SMTP delivery domain to use\n"
 msgstr "  -D, --smtpaddress zu benutzende SMTP-Auslieferungs-Domäne setzen\n"
 
-#: options.c:715
+#: options.c:685
 msgid "      --smtpname    set SMTP full name username@domain\n"
 msgstr "      --smtpname    SMTP-Nutzernamen nutzer@domain setzen\n"
 
-#: options.c:716
+#: options.c:686
 msgid "  -Z, --antispam,   set antispam response values\n"
 msgstr "  -Z, --antispam    Antispam-Antwort-Werte setzen\n"
 
-#: options.c:717
+#: options.c:687
 msgid "  -b, --batchlimit  set batch limit for SMTP connections\n"
 msgstr "  -b, --batchlimit  Stapellimit für SMTP-Verbindungen setzen\n"
 
-#: options.c:718
+#: options.c:688
 msgid "  -B, --fetchlimit  set fetch limit for server connections\n"
 msgstr "  -B, --fetchlimit  Limit für Server-Verbindungen setzen\n"
 
-#: options.c:719
+#: options.c:689
 msgid "      --fetchsizelimit set fetch message size limit\n"
 msgstr "      --fetchsizelimit Beschränkung für Nachrichtengröße setzen.\n"
 
-#: options.c:720
+#: options.c:690
 msgid "      --fastuidl    do a binary search for UIDLs\n"
 msgstr "      --fastuidl    binäre Suche nach UIDS durchführen\n"
 
-#: options.c:721
+#: options.c:691
 msgid "  -e, --expunge     set max deletions between expunges\n"
 msgstr "  -e, --expunge     max. Löschungen zwischen Säuberungen setzen\n"
 
-#: options.c:722
+#: options.c:692
 msgid "  -m, --mda         set MDA to use for forwarding\n"
 msgstr "  -m, --mda         MDA für Weiterleitung setzen\n"
 
-#: options.c:723
+#: options.c:693
 msgid "      --bsmtp       set output BSMTP file\n"
 msgstr "      --bsmtp       Ausgabe-BSMTP-Datei setzen\n"
 
-#: options.c:724
+#: options.c:694
 msgid "      --lmtp        use LMTP (RFC2033) for delivery\n"
 msgstr "      --lmtp        LMTP (RFC2033) zum Ausliefern benutzen\n"
 
-#: options.c:725
+#: options.c:695
 msgid "  -r, --folder      specify remote folder name\n"
 msgstr "  -r, --folder      Namen des entfernten Ordners angeben\n"
 
-#: options.c:726
+#: options.c:696
 msgid "      --showdots    show progress dots even in logfiles\n"
 msgstr "      --showdots    Fortschrittspunkte auch in Log-Dateien zeigen\n"
 
-#: pop3.c:275
+#: pop3.c:327
+msgid ""
+"Warning: \"Maillennium POP3\" found, using RETR command instead of TOP.\n"
+msgstr "Warnung: „Maillennium POP3” gefunden, benutze RETR-Befehl statt TOP.\n"
+
+#: pop3.c:411
+msgid "TLS is mandatory for this session, but server refused CAPA command.\n"
+msgstr ""
+"TLS ist für diese Sitzung nötig, aber der Server hat den CAPA-Befehl "
+"abgelehnt.\n"
+
+#: pop3.c:412
+msgid "The CAPA command is however necessary for TLS.\n"
+msgstr "Der CAPA-Befehl ist allerdings für TLS erforderlich.\n"
+
+#: pop3.c:494
+#, c-format
+msgid "%s: opportunistic upgrade to TLS failed, trying to continue.\n"
+msgstr ""
+"%s: opportunistisches Upgrade auf TLS fehlgeschlagen, versuche Fortsetzung.\n"
+
+#: pop3.c:621
+msgid "We've run out of allowed authenticators and cannot continue.\n"
+msgstr ""
+"Keine weiteren Authentifizierungsverfahren verfügbar, Fortsetzung nicht "
+"möglich.\n"
+
+#: pop3.c:635
 msgid "Required APOP timestamp not found in greeting\n"
 msgstr "Erforderlicher APOP-Zeitstempel nicht in Begrüßung gefunden\n"
 
-#: pop3.c:285
+#: pop3.c:644
 msgid "Timestamp syntax error in greeting\n"
 msgstr "Zeitstempel-Syntax-Fehler in Begrüßung\n"
 
-#: pop3.c:301
+#: pop3.c:660
 msgid "Invalid APOP timestamp.\n"
 msgstr "Ungültiger APOP-Zeitstempel.\n"
 
-#: pop3.c:367
-msgid ""
-"Warning: \"Maillennium POP3\" found, using RETR command instead of TOP.\n"
-msgstr "Warnung: „Maillennium POP3” gefunden, benutze RETR-Befehl statt TOP.\n"
-
-#: pop3.c:454
-msgid "TLS is mandatory for this session, but server refused CAPA command.\n"
-msgstr ""
-"TLS ist für diese Sitzung nötig, aber der Server hat den CAPA-Befehl "
-"abgelehnt.\n"
-
-#: pop3.c:455
-msgid "The CAPA command is however necessary for TLS.\n"
-msgstr "Der CAPA-Befehl ist allerdings für TLS erforderlich.\n"
-
-#: pop3.c:532
-#, c-format
-msgid "%s: opportunistic upgrade to TLS failed, trying to continue.\n"
-msgstr ""
-"%s: opportunistisches Upgrade auf TLS fehlgeschlagen, versuche Fortsetzung.\n"
-
-#: pop3.c:650
-msgid "We've run out of allowed authenticators and cannot continue.\n"
-msgstr ""
-"Keine weiteren Authentifizierungsverfahren verfügbar, Fortsetzung nicht "
-"möglich.\n"
-
-#: pop3.c:658
+#: pop3.c:684
 msgid "Undefined protocol request in POP3_auth\n"
 msgstr "Anfrage nach undefiniertem Protokoll in POP3_auth\n"
 
-#: pop3.c:678
+#: pop3.c:705
 msgid "lock busy!  Is another session active?\n"
 msgstr "Lock beschäftigt!  Ist eine weitere Sitzung aktiv?\n"
 
-#: pop3.c:708
+#: pop3.c:784
 msgid "Cannot handle UIDL response from upstream server.\n"
 msgstr "Kann die UIDL-Antwort des Servers nicht verarbeiten.\n"
 
-#: pop3.c:731
+#: pop3.c:807
 msgid "Server responded with UID for wrong message.\n"
 msgstr "Server hat mit UID der falschen Nachricht geantwortet.\n"
 
-#: pop3.c:758
+#: pop3.c:835
 #, c-format
 msgid "id=%s (num=%u) was deleted, but is still present!\n"
 msgstr "id=%s (num=%u) wurde gelöscht, ist aber immer noch da!\n"
 
-#: pop3.c:862
+#: pop3.c:941
+msgid "Messages inserted into list on server. Cannot handle this.\n"
+msgstr "Nachrichten in Liste auf Server eingefügt. Kann damit nicht umgehen.\n"
+
+#: pop3.c:1037
+msgid "protocol error\n"
+msgstr "Protokollfehler\n"
+
+#: pop3.c:1053
 msgid "protocol error while fetching UIDLs\n"
 msgstr "Protokollfehler beim Holen der UIDL\n"
 
-#: pop3.c:893
+#: pop3.c:1086
 #, c-format
 msgid "id=%s (num=%d) was deleted, but is still present!\n"
 msgstr "id=%s (num=%d) wurde gelöscht, ist aber immer noch da!\n"
 
-#: pop3.c:1201
+#: pop3.c:1424
 msgid "Option --folder is not supported with POP3\n"
 msgstr "Option --folder wird mit POP3 nicht unterstützt\n"
 
-#: rcfile_y.y:121 rcfile_y.y:395 rcfile_y.y:403
-msgid "pwmd not enabled"
-msgstr "pwmd nicht möglich."
-
-#: rcfile_y.y:136
+#: rcfile_y.y:131
 msgid "server option after user options"
 msgstr "Server-Optionen nach Nutzer-Optionen"
 
-#: rcfile_y.y:167
-msgid "Kerberos not enabled."
-msgstr "Kerberos nicht möglich."
-
-#: rcfile_y.y:178
+#: rcfile_y.y:174
 msgid "SDPS not enabled."
-msgstr "SDPS nicht möglich."
-
-#: rcfile_y.y:222
+msgstr "SDPS nicht ermöglicht."
+
+#: rcfile_y.y:218
 msgid ""
 "fetchmail: interface option is only supported under Linux (without IPv6) and "
 "FreeBSD\n"
@@ -3197,7 +2552,7 @@
 "fetchmail: Schnittstellen-Option wird nur unter Linux (ohne IPv6) und "
 "FreeBSD unterstützt\n"
 
-#: rcfile_y.y:230
+#: rcfile_y.y:226
 msgid ""
 "fetchmail: monitor option is only supported under Linux (without IPv6) and "
 "FreeBSD\n"
@@ -3205,364 +2560,351 @@
 "fetchmail: Beobachtungs-Option wird nur unter Linux (ohne IPv6) und FreeBSD "
 "unterstützt\n"
 
-#: rcfile_y.y:347
-msgid "WARNING: ssl is obsolescent. Please use sslmode wrapped instead."
-msgstr ""
-"WARNUNG: die ssl-Option läuft aus. Verwenden Sie stattdessen: sslmode "
-"wrapped."
-
-#: rcfile_y.y:349
+#: rcfile_y.y:340
 msgid "SSL is not enabled"
 msgstr "SSL ist nicht aktiv"
 
-#: rcfile_y.y:356
-msgid "Invalid sslmode specified."
-msgstr "Ungültiger SSL-Modus „%s“ angegeben."
-
-#: rcfile_y.y:420
+#: rcfile_y.y:391
 msgid "end of input"
 msgstr "Ende der Eingabe"
 
-#: rcfile_y.y:464
+#: rcfile_y.y:429
 #, c-format
 msgid "File %s must be a regular file.\n"
 msgstr "Datei %s muss eine reguläre Datei sein.\n"
 
-#: rcfile_y.y:473
+#: rcfile_y.y:439
 #, c-format
 msgid "File %s must have no more than -rwx------ (0700) permissions.\n"
 msgstr "Datei %s darf nicht mehr Zugriffrechte haben als -rwx----- (0700).\n"
 
-#: rcfile_y.y:480
+#: rcfile_y.y:451
 #, c-format
 msgid "File %s must be owned by you.\n"
 msgstr "Datei %s muss Ihnen gehören.\n"
 
-#: report.c:48
+#: report.c:67
+msgid "Unknown system error"
+msgstr "Unbekannter Systemfehler"
+
+#: report.c:92
 #, c-format
 msgid "%s (log message incomplete)\n"
 msgstr "%s (Log-Meldung unvollständig)\n"
 
-#: rfc822.c:86
+#: rfc822.c:83
 #, c-format
 msgid "About to rewrite %s...\n"
 msgstr "Schreibe %s um...\n"
 
-#: rfc822.c:224
+#: rfc822.c:221
 #, c-format
 msgid "...rewritten version is %s.\n"
 msgstr "umgeschriebene Version ist %s.\n"
 
-#: rpa.c:116
+#: rpa.c:118
 msgid "Success"
 msgstr "Erfolg"
 
-#: rpa.c:117
+#: rpa.c:119
 msgid "Restricted user (something wrong with account)"
 msgstr "Eingeschränkter Benutzer (irgendwas mit dem Konto ist falsch)"
 
-#: rpa.c:118
+#: rpa.c:120
 msgid "Invalid userid or passphrase"
 msgstr "Ungültiges Konto oder Passwort"
 
-#: rpa.c:119
+#: rpa.c:121
 msgid "Deity error"
 msgstr "Fehler der Gottheit"
 
-#: rpa.c:172
+#: rpa.c:174
 msgid "RPA token 2: Base64 decode error\n"
 msgstr "RPA-Token 2: Fehler beim Base64-Dekodieren\n"
 
-#: rpa.c:183
+#: rpa.c:185
 #, c-format
 msgid "Service chose RPA version %d.%d\n"
 msgstr "Service wählte RPA-Version %d.%d\n"
 
-#: rpa.c:189
+#: rpa.c:191
 #, c-format
 msgid "Service challenge (l=%d):\n"
 msgstr "Service-Herausforderung (l=%d):\n"
 
-#: rpa.c:198
+#: rpa.c:200
 #, c-format
 msgid "Service timestamp %s\n"
 msgstr "Service-Zeitstempel %s\n"
 
-#: rpa.c:203
+#: rpa.c:205
 msgid "RPA token 2 length error\n"
 msgstr "RPA-Token-2-Längenfehler\n"
 
-#: rpa.c:207
+#: rpa.c:209
 #, c-format
 msgid "Realm list: %s\n"
 msgstr "Liste der Reiche: %s\n"
 
-#: rpa.c:211
+#: rpa.c:213
 msgid "RPA error in service@realm string\n"
 msgstr "RPA-Fehler in service@reich-Zeichenkette\n"
 
-#: rpa.c:248
+#: rpa.c:250
 msgid "RPA token 4: Base64 decode error\n"
 msgstr "RPA-Token 4: Fehler beim Base64-Dekodieren\n"
 
-#: rpa.c:259
+#: rpa.c:261
 #, c-format
 msgid "User authentication (l=%d):\n"
 msgstr "Nutzer-Authentifikation (l=%d):\n"
 
-#: rpa.c:273
+#: rpa.c:275
 #, c-format
 msgid "RPA status: %02X\n"
 msgstr "RPA-Status: %02X\n"
 
-#: rpa.c:279
+#: rpa.c:281
 msgid "RPA token 4 length error\n"
 msgstr "RPA-Token-4-Längenfehler\n"
 
-#: rpa.c:286
+#: rpa.c:288
 #, c-format
 msgid "RPA rejects you: %s\n"
 msgstr "RPA lehnt Sie ab: %s\n"
 
-#: rpa.c:288
+#: rpa.c:290
 msgid "RPA rejects you, reason unknown\n"
 msgstr "RPA lehnt Sie ab, Grund unbekannt\n"
 
-#: rpa.c:296
+#: rpa.c:298
 #, c-format
 msgid "RPA User Authentication length error: %d\n"
 msgstr "RPA Nutzerauthentifikations-Längenfehler: %d\n"
 
-#: rpa.c:301
+#: rpa.c:303
 #, c-format
 msgid "RPA Session key length error: %d\n"
 msgstr "RPA Sitzungsschlüssel-Längenfehler: %d\n"
 
-#: rpa.c:307
+#: rpa.c:309
 msgid "RPA _service_ auth fail. Spoof server?\n"
 msgstr "RPA _Service_ Authentifikations-Fehlschlag. Server beschwindeln?\n"
 
-#: rpa.c:312
+#: rpa.c:314
 msgid "Session key established:\n"
 msgstr "Sitzungsschlüssel vereinbart:\n"
 
-#: rpa.c:343
+#: rpa.c:345
 msgid "RPA authorisation complete\n"
 msgstr "RPA-Authentifikation abgeschlossen\n"
 
-#: rpa.c:370
+#: rpa.c:372
 msgid "Get response\n"
 msgstr "Hole Erwiderung\n"
 
-#: rpa.c:400
+#: rpa.c:402
 #, c-format
 msgid "Get response return %d [%s]\n"
 msgstr "Hole Erwiderung liefert %d [%s]\n"
 
-#: rpa.c:461
+#: rpa.c:463
 msgid "Hdr not 60\n"
 msgstr "Hdr nicht 60\n"
 
-#: rpa.c:482
+#: rpa.c:484
 msgid "Token length error\n"
 msgstr "Token-Längenfehler\n"
 
-#: rpa.c:487
+#: rpa.c:489
 #, c-format
 msgid "Token Length %d disagrees with rxlen %d\n"
 msgstr "Tokenlänge %d stimmt nicht mit rxlen %d überein\n"
 
-#: rpa.c:493
+#: rpa.c:495
 msgid "Mechanism field incorrect\n"
 msgstr "Mechanismus-Feld inkorrekt\n"
 
-#: rpa.c:529
+#: rpa.c:531
 #, c-format
 msgid "dec64 error at char %d: %x\n"
 msgstr "Fehler in dec64 bei Zeichen %d: %x\n"
 
-#: rpa.c:544
+#: rpa.c:546
 msgid "Inbound binary data:\n"
 msgstr "Eingehende binäre Daten:\n"
 
-#: rpa.c:580
+#: rpa.c:582
 msgid "Outbound data:\n"
 msgstr "Ausgehende Daten:\n"
 
-#: rpa.c:643
+#: rpa.c:645
 msgid "RPA String too long\n"
 msgstr "RPA Zeichenkette zu lang\n"
 
-#: rpa.c:648
+#: rpa.c:650
 msgid "Unicode:\n"
 msgstr "Unicode:\n"
 
-#: rpa.c:707
+#: rpa.c:709
 msgid "RPA Failed open of /dev/urandom. This shouldn't\n"
 msgstr "RPA Kann /dev/urandom nicht öffnen. Das sollte Sie nicht\n"
 
-#: rpa.c:708
+#: rpa.c:710
 msgid "    prevent you logging in, but means you\n"
 msgstr "    davon abhalten, sich einzuloggen, heißt aber, dass Sie\n"
 
-#: rpa.c:709
+#: rpa.c:711
 msgid "    cannot be sure you are talking to the\n"
 msgstr "    nicht sicher sein können, mit dem Service zu reden, mit\n"
 
-#: rpa.c:710
+#: rpa.c:712
 msgid "    service that you think you are (replay\n"
 msgstr "    dem Sie zu reden denken. (Wiedergabe-Angriffe durch einen\n"
 
-#: rpa.c:711
+#: rpa.c:713
 msgid "    attacks by a dishonest service are possible.)\n"
 msgstr "    unehrlichen Host sind möglich.\n"
 
-#: rpa.c:722
+#: rpa.c:724
 msgid "User challenge:\n"
 msgstr "Nutzerherausforderung:\n"
 
-#: rpa.c:872
+#: rpa.c:874
 msgid "MD5 being applied to data block:\n"
 msgstr "MD5 wird auf Datenblock angewandt:\n"
 
-#: rpa.c:885
+#: rpa.c:887
 msgid "MD5 result is:\n"
 msgstr "MD5-Resultat ist:\n"
 
-#: servport.c:49
+#: servport.c:53
 #, c-format
 msgid "getaddrinfo(NULL, \"%s\") error: %s\n"
 msgstr "getaddrinfo(NULL, \"%s\")-Fehler: %s\n"
 
-#: servport.c:76
+#: servport.c:80
 #, c-format
 msgid "Cannot resolve service %s to port number.\n"
 msgstr "Kann Dienst %s nicht zu einer Portnummer auflösen.\n"
 
-#: servport.c:77
+#: servport.c:81
 msgid "Please specify the service as decimal port number.\n"
 msgstr "Bitte geben sie den Dienst als dezimale Portnummer an.\n"
 
-#: sink.c:220
+#: sink.c:231
 #, c-format
 msgid "forwarding to %s\n"
 msgstr "weitergeleitet an %s\n"
 
-#: sink.c:307
+#: sink.c:318
 msgid "SMTP: (bounce-message body)\n"
 msgstr "SMTP: (Körper der Umleitungs-Nachricht)\n"
 
-#: sink.c:310
+#: sink.c:321
 #, c-format
 msgid "mail from %s bounced to %s\n"
 msgstr "Post von %s umgeleitet zu %s\n"
 
-#: sink.c:485 sink.c:578
+#: sink.c:456
+#, c-format
+msgid "Saved error is still %d\n"
+msgstr "Gespeicherter Fehler ist immer noch %d\n"
+
+#: sink.c:508 sink.c:607
 #, c-format
 msgid "%cMTP error: %s\n"
 msgstr "%cMTP-Fehler: %s\n"
 
-#: sink.c:523
+#: sink.c:552
 msgid "SMTP server requires STARTTLS, keeping message.\n"
 msgstr "SMTP-Server erfordert STARTTLS, behalte Nachricht.\n"
 
-#: sink.c:703
+#: sink.c:735
 #, c-format
 msgid "BSMTP file open failed: %s\n"
 msgstr "Öffnen der BSMTP-Datei fehlgeschlagen: %s\n"
 
-#: sink.c:749
+#: sink.c:781
 #, c-format
 msgid "BSMTP preamble write failed: %s.\n"
 msgstr "Schreiben der BSMTP-Präambel fehlgeschlagen: %s.\n"
 
-#: sink.c:963
+#: sink.c:995
 #, c-format
 msgid "%cMTP listener doesn't like recipient address `%s'\n"
 msgstr "%cMTP-Server mag Empfängeradresse „%s“ nicht\n"
 
-#: sink.c:970
+#: sink.c:1002
 #, c-format
 msgid "%cMTP listener doesn't really like recipient address `%s'\n"
 msgstr "%cMTP-Server mag Empfänger-Adresse „%s“ irgendwie nicht\n"
 
-#: sink.c:1016
+#: sink.c:1048
 msgid "no address matches; no postmaster set.\n"
 msgstr "keine Adressen stimmten überein; kein Postmaster gesetzt.\n"
 
-#: sink.c:1028
+#: sink.c:1060
 #, c-format
 msgid "can't even send to %s!\n"
 msgstr "kann noch nicht einmal an %s senden!\n"
 
-#: sink.c:1034
+#: sink.c:1066
 #, c-format
 msgid "no address matches; forwarding to %s.\n"
 msgstr "keine Adressen stimmten überein; leite an %s weiter.\n"
 
-#: sink.c:1154
-#, c-format
-msgid "MDA option contains single-quoted %%%c expansion.\n"
-msgstr ""
-"Die MDA-Option enthält eine %%%c-Erweiterung in einfachen Hochkommas.\n"
-
-#: sink.c:1155
-msgid "Refusing to deliver. Check the manual and fix your mda option.\n"
-msgstr ""
-"Verweigere die Zustellung. Bitte beachten Sie das Handbuch und korrigieren "
-"Ihre mda-Option.\n"
-
-#: sink.c:1198
+#: sink.c:1222
 #, c-format
 msgid "about to deliver with: %s\n"
 msgstr "werde mit %s ausliefern\n"
 
-#: sink.c:1208
+#: sink.c:1233
 #, c-format
 msgid "Cannot switch effective user id to %ld: %s\n"
 msgstr "Kann nicht zur User-ID %ld umschalten: %s\n"
 
-#: sink.c:1218
+#: sink.c:1245
 #, c-format
 msgid "Cannot switch effective user id back to original %ld: %s\n"
 msgstr "Kann nicht zur ursprünglichen User-ID %ld zurückschalten: %s\n"
 
-#: sink.c:1224
+#: sink.c:1252
 msgid "MDA open failed\n"
 msgstr "MDA Öffnen fehlgeschlagen\n"
 
-#: sink.c:1263
+#: sink.c:1291
 #, c-format
 msgid "%cMTP connect to %s failed\n"
 msgstr "%cMTP-Verbindung zu %s fehlgeschlagen\n"
 
-#: sink.c:1287
+#: sink.c:1315
 #, c-format
 msgid "can't raise the listener; falling back to %s"
 msgstr "kann SMTP/LMTP-Server nicht erreichen; falle zurück auf %s"
 
-#: sink.c:1345
+#: sink.c:1373
 #, c-format
 msgid "Message termination or close of BSMTP file failed: %s\n"
 msgstr ""
 "Nachrichtenbeendigung oder Schließen der BSMTP-Datei fehlgeschlagen: %s\n"
 
-#: sink.c:1370
+#: sink.c:1398
 #, c-format
 msgid "Error writing to MDA: %s\n"
 msgstr "Fehler beim Transport an den MDA: %s\n"
 
-#: sink.c:1373
+#: sink.c:1401
 #, c-format
 msgid "MDA died of signal %d\n"
 msgstr "MDA starb durch Signal %d\n"
 
-#: sink.c:1376
+#: sink.c:1404
 #, c-format
 msgid "MDA returned nonzero status %d\n"
 msgstr "MDA gab Status %d ungleich Null zurück\n"
 
-#: sink.c:1379
+#: sink.c:1407
 #, c-format
 msgid ""
 "Strange: MDA pclose returned %d and errno %d/%s, cannot handle at %s:%d\n"
@@ -3570,20 +2912,20 @@
 "Merkwürdig: MDA pclose gab %d und errno %d/%s zurück, kann das nicht "
 "behandeln bei %s:%d\n"
 
-#: sink.c:1404
+#: sink.c:1432
 msgid "SMTP listener refused delivery\n"
 msgstr "SMTP-Server verweigerte Auslieferung\n"
 
-#: sink.c:1434
+#: sink.c:1462
 msgid "LMTP delivery error on EOM\n"
 msgstr "LMTP-Auslieferungsfehler bei EOM\n"
 
-#: sink.c:1437
+#: sink.c:1465
 #, c-format
 msgid "Unexpected non-503 response to LMTP EOM: %s\n"
 msgstr "Unerwartete Nicht-503-Erwiderung auf LMTP EOM: %s\n"
 
-#: sink.c:1582
+#: sink.c:1623
 msgid "The Fetchmail Daemon"
 msgstr "Der Fetchmail-Dämon"
 
@@ -3616,80 +2958,80 @@
 msgid "smtp listener protocol error\n"
 msgstr "Protokollfehler im SMTP-Server\n"
 
-#: socket.c:83 socket.c:110
+#: socket.c:110 socket.c:137
 msgid "fetchmail: malloc failed\n"
 msgstr "fetchmail: malloc fehlgeschlagen\n"
 
-#: socket.c:142
+#: socket.c:169
 msgid "fetchmail: socketpair failed\n"
 msgstr "fetchmail socketpair fehlgeschlagen\n"
 
-#: socket.c:148
+#: socket.c:175
 msgid "fetchmail: fork failed\n"
 msgstr "fetchmail: fork fehlgeschlagen\n"
 
-#: socket.c:155
+#: socket.c:182
 msgid "dup2 failed\n"
 msgstr "dup2 fehlgeschlagen\n"
 
-#: socket.c:161
+#: socket.c:188
 #, c-format
 msgid "running %s (host %s service %s)\n"
 msgstr "benutze %s (Host %s, Service %s)\n"
 
-#: socket.c:166
+#: socket.c:193
 #, c-format
 msgid "execvp(%s) failed\n"
 msgstr "execvp(%s) fehlgeschlagen\n"
 
-#: socket.c:238
+#: socket.c:268
 #, c-format
 msgid "getaddrinfo(\"%s\",\"%s\") error: %s\n"
 msgstr "getaddrinfo(\"%s\",\"%s\")-Fehler: %s\n"
 
-#: socket.c:241
+#: socket.c:271
 msgid "Try adding the --service option (see also FAQ item R12).\n"
 msgstr "Geben Sie die --service-Option an (siehe auch FAQ-Punkt R12).\n"
 
-#: socket.c:255 socket.c:258
+#: socket.c:285 socket.c:288
 #, c-format
 msgid "unknown (%s)"
 msgstr "unbekannt (%s)"
 
-#: socket.c:261
+#: socket.c:291
 #, c-format
 msgid "Trying to connect to %s/%s..."
 msgstr "Versuche, mit %s/%s zu verbinden..."
 
-#: socket.c:270
+#: socket.c:300
 #, c-format
 msgid "cannot create socket: %s\n"
 msgstr "kann Socket nicht erzeugen: %s\n"
 
-#: socket.c:272
+#: socket.c:302
 #, c-format
 msgid "name %d: cannot create socket family %d type %d: %s\n"
 msgstr "Name %d: kann Socket in Familie %d Typ %d nicht erzeugen: %s\n"
 
-#: socket.c:290
+#: socket.c:320
 msgid "connection failed.\n"
 msgstr "Verbindung fehlgeschlagen.\n"
 
-#: socket.c:292
+#: socket.c:322
 #, c-format
 msgid "connection to %s:%s [%s/%s] failed: %s.\n"
 msgstr "Verbindung zu %s:%s [%s/%s] fehlgeschlagen: %s.\n"
 
-#: socket.c:293
+#: socket.c:323
 #, c-format
 msgid "name %d: connection to %s:%s [%s/%s] failed: %s.\n"
 msgstr "Name %d: Verbindung zu %s:%s [%s/%s] fehlgeschlagen: %s.\n"
 
-#: socket.c:299
+#: socket.c:329
 msgid "connected.\n"
 msgstr "verbunden.\n"
 
-#: socket.c:312
+#: socket.c:342
 #, c-format
 msgid ""
 "Connection errors for this poll:\n"
@@ -3698,219 +3040,179 @@
 "Verbindungsfehler für diesen Abruf:\n"
 "%s"
 
-#: socket.c:344
+#: socket.c:387
 #, c-format
 msgid "OpenSSL reported: %s\n"
 msgstr "OpenSSL berichtete: %s\n"
 
-#: socket.c:575
-#, c-format
-msgid "Unknown digest algorithm %s requested.\n"
-msgstr "Unbekannter Digest-Algorithmus %s verlangt.\n"
-
-#: socket.c:581
-#, c-format
-msgid "Out of memory in %s:%lu!\n"
-msgstr "Kein Speicher mehr frei in %s:%lu!\n"
-
-#: socket.c:592
-#, c-format
-msgid "Digest text buffer too small for %s!\n"
-msgstr "Textpuffer für Digest zu klein für %s!\n"
-
-#: socket.c:626
+#: socket.c:622
 msgid "Server certificate:\n"
 msgstr "Server-Zertifikat:\n"
 
-#: socket.c:631
+#: socket.c:627
 #, c-format
 msgid "Certificate chain, from root to peer, starting at depth %d:\n"
 msgstr "Zertifizierungskette, von der Wurzel zum Server, ab Tiefe %d:\n"
 
-#: socket.c:634
+#: socket.c:630
 #, c-format
 msgid "Certificate at depth %d:\n"
 msgstr "Zertifikat bei Baumtiefe %d:\n"
 
-#: socket.c:640
+#: socket.c:636
 #, c-format
 msgid "Issuer Organization: %s\n"
 msgstr "Herausgeber-Organisation: %s\n"
 
-#: socket.c:643
+#: socket.c:639
 msgid "Warning: Issuer Organization Name too long (possibly truncated).\n"
 msgstr ""
 "Warnung: Herausgeber-Organisations-Name zu lang (möglicherweise "
 "beschnitten).\n"
 
-#: socket.c:645
+#: socket.c:641
 msgid "Unknown Organization\n"
 msgstr "Unbekannte Organisation\n"
 
-#: socket.c:647
+#: socket.c:643
 #, c-format
 msgid "Issuer CommonName: %s\n"
 msgstr "Herausgeber-CommonName: %s\n"
 
-#: socket.c:650
+#: socket.c:646
 msgid "Warning: Issuer CommonName too long (possibly truncated).\n"
 msgstr ""
 "Warnung: Herausgeber-CommonName zu lang (möglicherweise beschnitten).\n"
 
-#: socket.c:652
+#: socket.c:648
 msgid "Unknown Issuer CommonName\n"
 msgstr "Unbekannter Herausgeber-CommonName\n"
 
-#: socket.c:658
+#: socket.c:654
 #, c-format
 msgid "Subject CommonName: %s\n"
 msgstr "Subjekt-CommonName: %s\n"
 
-#: socket.c:664
+#: socket.c:660
 msgid "Bad certificate: Subject CommonName too long!\n"
 msgstr "Ungültiges Zertifikat: Server-CommonName zu lang!\n"
 
-#: socket.c:670
+#: socket.c:666
 msgid "Bad certificate: Subject CommonName contains NUL, aborting!\n"
 msgstr "Ungültiges Zertifikat: Subject-CommonName enthält NUL, breche ab!\n"
 
-#: socket.c:698
+#: socket.c:694
 #, c-format
 msgid "Subject Alternative Name: %s\n"
 msgstr "Subject Alternative Name: %s\n"
 
-#: socket.c:704
+#: socket.c:700
 msgid "Bad certificate: Subject Alternative Name contains NUL, aborting!\n"
 msgstr ""
 "Ungültiges Zertifikat: Subject-Alternative-Name enthält NUL, breche ab!\n"
 
-#: socket.c:721
+#: socket.c:717
 #, c-format
 msgid "Server CommonName mismatch: %s != %s\n"
 msgstr "Server-CommonName stimmt nicht überein: %s != %s\n"
 
-#: socket.c:728
+#: socket.c:724
 msgid "Server name not set, could not verify certificate!\n"
 msgstr "Server-Name nicht gesetzt, konnte Zertifikat nicht verifizieren!\n"
 
-#: socket.c:733
+#: socket.c:729
 msgid "Unknown Server CommonName\n"
 msgstr "Unbekannter Server-CommonName\n"
 
-#: socket.c:735
+#: socket.c:731
 msgid "Server name not specified in certificate!\n"
 msgstr "Server-Name nicht in Zertifikat spezifiziert!\n"
 
-#: socket.c:749 socket.c:752
-#, c-format
-msgid "%s certificate %s fingerprint: %s\n"
-msgstr "%s-Schlüssel-%s-Fingerabdruck: %s\n"
-
-#: socket.c:758
+#: socket.c:743
+msgid "EVP_md5() failed!\n"
+msgstr "EVP_md5() fehlgeschlagen!\n"
+
+#: socket.c:747
+msgid "Out of memory!\n"
+msgstr "Kein Speicher mehr frei!\n"
+
+#: socket.c:755
+msgid "Digest text buffer too small!\n"
+msgstr "Textpuffer für Digest zu klein!\n"
+
+#: socket.c:761
+#, c-format
+msgid "%s key fingerprint: %s\n"
+msgstr "%s-Schlüssel-Fingerabdruck: %s\n"
+
+#: socket.c:765
 #, c-format
 msgid "%s fingerprints match.\n"
 msgstr "%s-Fingerabdrücke stimmen überein.\n"
 
-#: socket.c:760
+#: socket.c:767
 #, c-format
 msgid "%s fingerprints do not match!\n"
 msgstr "%s-Fingerabdrücke stimmen nicht überein!\n"
 
-#: socket.c:772
+#: socket.c:779
 #, c-format
 msgid "Server certificate verification error: %s\n"
 msgstr "Fehler bei Server-Zertifikat-Überprüfung: %s\n"
 
-#: socket.c:787
+#: socket.c:794
 #, c-format
 msgid "Broken certification chain at: %s\n"
 msgstr "Unterbrochene Zertifizierungskette bei: %s\n"
 
-#: socket.c:789
+#: socket.c:796
 msgid ""
 "This could mean that the server did not provide the intermediate CA's "
 "certificate(s), which is nothing fetchmail could do anything about.  For "
 "details, please see the README.SSL-SERVER document that ships with "
 "fetchmail.\n"
 msgstr ""
-"Dieser Fehler tritt üblicherweise auf, wenn der Server die Zertifikate der "
-"Zwischenzertifizierungsstellen (Intermediate CA) nicht mitliefert.  Daran "
-"kann Fetchmail nichts ändern. Weitere Information im mit Fetchmail "
-"gelieferten Dokument README.SSL-SERVER.\n"
-
-#: socket.c:799
+"Dies kann bedeuten, dass der Server das/die Zertifikat(e) der "
+"Zwischenzertifizierungsstellen nicht mitlieferte. Daran kann fetchmail "
+"nichts ändern.  Für weitere Information, siehe das mit Fetchmail "
+"ausgelieferte Dokument README.SSL-SERVER.\n"
+
+#: socket.c:806
 #, c-format
 msgid "Missing trust anchor certificate: %s\n"
-msgstr "  Fehlendes Zertifikat, das als Vertrauensanker dienen könnte: %s\n"
-
-#: socket.c:802
+msgstr "Fehlendes Zertifikat als Vertrauensquelle: %s\n"
+
+#: socket.c:809
 msgid ""
 "This could mean that the root CA's signing certificate is not in the trusted "
 "CA certificate location, or that c_rehash needs to be run on the certificate "
 "directory. For details, please see the documentation of --sslcertpath and --"
 "sslcertfile in the manual page.\n"
 msgstr ""
-"Das kann heißen, dass das Wurzelzertifikat nicht unter den "
+"Das kann bedeuten, dass das Wurzelzertifikat nicht unter den "
 "vertrauenswürdigen CA-Zertifikaten ist, oder dass c_rehash auf dem "
-"Zertifikatsverzeichnis ausgeführt werden muss. Details sind in der fetchmail-"
-"Handbuchseite bei --sslcertpath und --sslcertfile beschrieben.\n"
-
-#: socket.c:894
+"Verzeichnis ausgeführt werden muss. Details sind in der fetchmail-"
+"Handbuchseite im bei --sslcertpath beschrieben.\n"
+
+#: socket.c:902
 msgid "File descriptor out of range for SSL"
 msgstr "Datei-Deskriptor außerhalb des Bereichs für SSL"
 
 #: socket.c:913
-#, c-format
-msgid ""
-"Invalid SSL protocol '%s' specified, using default (autonegotiate TLSv1 or "
-"newer).\n"
-msgstr ""
-"Ungültiges SSL-Protokoll „%s“ angegeben, benutze Voreinstellung "
-"(automatische Aushandlung TLSv1 oder neuer).\n"
-
-#: socket.c:944
-#, c-format
-msgid ""
-"SSL/TLS: environment variable %s unset, using fetchmail built-in ciphers.\n"
-msgstr "SSL/TLS: Umgebungsvariable %s nicht gesetzt, verwende fetchmail-Standardchiffrierung.\n"
-
-#: socket.c:947
-msgid "built-in defaults"
-msgstr "eingebauten Voreinstellungen"
-
-#: socket.c:952
-#, c-format
-msgid "SSL/TLS: ciphers set from %s to \"%s\"\n"
-msgstr "SSL/TLS: Chiffrierung von %s auf \"%s\" gesetzt\n"
-
-#: socket.c:955
-#, c-format
-msgid "SSL/TLS: failed to set ciphers from %s to \"%s\"\n"
-msgstr "SSL/TLS: Chiffrierung konnte nicht von %s auf \"%s\" gesetzt werden\n"
-
-#: socket.c:990
-#, c-format
-msgid "SSL/TLS: prio %3d cipher is %s\n"
-msgstr "SSL/TLS: Chiffrierung mit Priorität %3d ist %s\n"
-
-#: socket.c:1051
-msgid "Cannot obtain current SSL/TLS cipher - no session established?\n"
-msgstr ""
-"Kann aktuelle SSL/TLS-Chiffrierung nicht ermitteln - keine Sitzung "
-"aufgebaut?\n"
-
-#: socket.c:1054
-#, c-format
-msgid "SSL/TLS: using protocol %s, cipher %s, %d/%d secret/processed bits\n"
-msgstr ""
-"SSL/TLS: verwende Protokoll %s, Chiffrierung %s, %d/%d geheime/verarbeitete "
-"Bits\n"
-
-#: socket.c:1061
+msgid "Your operating system does not support SSLv2.\n"
+msgstr "Ihr Betriebssystem unterstützt SSLv2 nicht.\n"
+
+#: socket.c:923
+#, c-format
+msgid "Invalid SSL protocol '%s' specified, using default (SSLv23).\n"
+msgstr ""
+"Ungültiges SSL-Protokoll „%s“ angegeben, benutze Voreinstellung (SSLv23).\n"
+
+#: socket.c:1022
 msgid "Certificate/fingerprint verification was somehow skipped!\n"
 msgstr "Zertifikat-/Fingerabdruck-Überprüfung wurde irgendwie übersprungen!\n"
 
-#: socket.c:1078
+#: socket.c:1039
 msgid ""
 "Warning: the connection is insecure, continuing anyways. (Better use --"
 "sslcertck!)\n"
@@ -3918,30 +3220,30 @@
 "Warnung: Die Verbindung ist unsicher, mache trotzdem weiter. (Nehmen Sie "
 "lieber --sslcertck!)\n"
 
-#: socket.c:1120
+#: socket.c:1081
 msgid "Cygwin socket read retry\n"
 msgstr "Cygwin-Socket-Lese-Wiederholung\n"
 
-#: socket.c:1123
+#: socket.c:1084
 msgid "Cygwin socket read retry failed!\n"
 msgstr "Cygwin-Socket-Lese-Wiederholung fehlgeschlagen!\n"
 
-#: transact.c:65
+#: transact.c:79
 #, c-format
 msgid "mapped address %s to local %s\n"
 msgstr "Adresse %s auf lokalen Benutzer %s abgebildet\n"
 
-#: transact.c:87
+#: transact.c:101
 #, c-format
 msgid "mapped %s to local %s\n"
 msgstr "%s auf lokalen Benutzer %s abgebildet\n"
 
-#: transact.c:154
+#: transact.c:168
 #, c-format
 msgid "passed through %s matching %s\n"
 msgstr "passierte %s und passte auf %s\n"
 
-#: transact.c:226
+#: transact.c:240
 #, c-format
 msgid ""
 "analyzing Received line:\n"
@@ -3950,162 +3252,166 @@
 "Received-Zeile wird überprüft:\n"
 "%s"
 
-#: transact.c:265
+#: transact.c:279
 #, c-format
 msgid "line accepted, %s is an alias of the mailserver\n"
 msgstr "Zeile akzeptiert, %s ist ein Alias des Mailservers\n"
 
-#: transact.c:271
+#: transact.c:285
 #, c-format
 msgid "line rejected, %s is not an alias of the mailserver\n"
 msgstr "Zeile abgelehnt. %s ist kein Alias des Mailservers\n"
 
-#: transact.c:345
+#: transact.c:359
 msgid "no Received address found\n"
 msgstr "keine „Received“-Adresse gefunden\n"
 
-#: transact.c:354
+#: transact.c:368
 #, c-format
 msgid "found Received address `%s'\n"
 msgstr "„Received“-Adresse „%s“ gefunden\n"
 
-#: transact.c:599
+#: transact.c:613
 msgid "incorrect header line found - see manpage for bad-header option\n"
 msgstr "inkorrekte Kopfzeile gefunden - siehe Handbuch unter bad-header\n"
 
-#: transact.c:601
+#: transact.c:615
 #, c-format
 msgid "line: %s"
 msgstr "Zeile: %s"
 
-#: transact.c:1066 transact.c:1076
+#: transact.c:1107 transact.c:1117
 #, c-format
 msgid "Parsing envelope \"%s\" names \"%-.*s\"\n"
 msgstr "Analysiere Umschlag \"%s\" Namen \"%-.*s\"\n"
 
-#: transact.c:1091
+#: transact.c:1132
 #, c-format
 msgid "Parsing Received names \"%-.*s\"\n"
 msgstr "Received-Kopfzeile \"%-.*s\" wird analysiert\n"
 
-#: transact.c:1103
+#: transact.c:1144
 msgid "No envelope recipient found, resorting to header guessing.\n"
 msgstr ""
 "Kein Empfänger auf dem Umschlag gefunden, muss anhand der Kopfzeilen raten.\n"
 
-#: transact.c:1121
+#: transact.c:1162
 #, c-format
 msgid "Guessing from header \"%-.*s\".\n"
 msgstr "Rate anhand der Kopfzeile \"%-.*s\".\n"
 
-#: transact.c:1136
+#: transact.c:1177
 #, c-format
 msgid "no local matches, forwarding to %s\n"
 msgstr "keine lokalen Übereinstimmungen, Weiterleitung an %s\n"
 
-#: transact.c:1151
+#: transact.c:1192
 msgid "forwarding and deletion suppressed due to DNS errors\n"
 msgstr "Weiterleiten und Löschen wegen DNS-Fehlern unterdrückt\n"
 
-#: transact.c:1262
+#: transact.c:1303
 msgid "writing RFC822 msgblk.headers\n"
 msgstr "schreibe RFC822 msgblk.headers\n"
 
-#: transact.c:1281
+#: transact.c:1322
 msgid "no recipient addresses matched declared local names"
 msgstr "keine Empfängeradresse stimmt mit deklarierten lokalen Namen überein"
 
-#: transact.c:1288
+#: transact.c:1329
 #, c-format
 msgid "recipient address %s didn't match any local name"
 msgstr "Empfängeradresse %s stimmt mit keinem lokalen Namen überein"
 
-#: transact.c:1297
+#: transact.c:1338
 msgid "message has embedded NULs"
 msgstr "Nachricht hat eingebettete NUL-Zeichen"
 
-#: transact.c:1305
+#: transact.c:1346
 msgid "SMTP listener rejected local recipient addresses: "
 msgstr "SMTP-Server lehnte Adressen mit lokalem Empfänger ab: "
 
-#: transact.c:1355
+#: transact.c:1396
 msgid "error writing message text\n"
 msgstr "Fehler beim Schreiben des Nachrichtentextes\n"
 
-#: transact.c:1622
+#: transact.c:1672
 #, c-format
 msgid "Buffer too small. This is a bug in the caller of %s:%lu.\n"
 msgstr "Der Puffer ist zu klein. Dies ist ein Fehler im Aufrufer von %s:%lu.\n"
 
-#: uid.c:256
+#: uid.c:249
 #, c-format
 msgid "Old UID list from %s:"
 msgstr "Alte UID-Liste aus %s:"
 
-#: uid.c:260 uid.c:269 uid.c:337
+#: uid.c:253 uid.c:264 uid.c:309
 msgid " <empty>"
 msgstr " <leer>"
 
-#: uid.c:267
+#: uid.c:262
 msgid "Scratch list of UIDs:"
 msgstr "Leere UID-Liste:"
 
-#: uid.c:351 uid.c:395
+#: uid.c:325 uid.c:374
 #, c-format
 msgid "Merged UID list from %s:"
 msgstr "Vereinigte UID-Liste aus %s:"
 
-#: uid.c:354
+#: uid.c:328
 #, c-format
 msgid "New UID list from %s:"
 msgstr "Neue UID-Liste aus %s:"
 
-#: uid.c:384
+#: uid.c:355
+msgid "swapping UID lists\n"
+msgstr "UID-Listen werden ausgetauscht\n"
+
+#: uid.c:363
 msgid "not swapping UID lists, no UIDs seen this query\n"
 msgstr ""
 "UID-Listen werden nicht ausgetauscht, in dieser Abfrage keine UIDS gesehen\n"
 
-#: uid.c:404
+#: uid.c:383
 msgid "discarding new UID list\n"
 msgstr "verwerfe neue UID-Liste\n"
 
-#: uid.c:461
+#: uid.c:419
 msgid "Deleting fetchids file.\n"
 msgstr "Datei fetchids wird gelöscht.\n"
 
-#: uid.c:464
+#: uid.c:422
 #, c-format
 msgid "Error deleting %s: %s\n"
 msgstr "Fehler beim Löschen von %s: %s\n"
 
-#: uid.c:470
+#: uid.c:428
 msgid "Writing fetchids file.\n"
 msgstr "Datei fetchids wird geschrieben.\n"
 
-#: uid.c:483 uid.c:492
+#: uid.c:439 uid.c:447
 #, c-format
 msgid "Write error on fetchids file %s: %s\n"
 msgstr "Fehler beim Schreiben der fetchids Datei %s: %s\n"
 
-#: uid.c:504
+#: uid.c:459
 #, c-format
 msgid "Error writing to fetchids file %s, old file left in place.\n"
 msgstr "Fehler beim Schreiben in die UID-Datei %s, alte Datei belassen.\n"
 
-#: uid.c:508
+#: uid.c:463
 #, c-format
 msgid "Cannot rename fetchids file %s to %s: %s\n"
 msgstr "Kann UID-Datei %s nicht in %s umbennen: %s\n"
 
-#: uid.c:512
+#: uid.c:467
 #, c-format
 msgid "Cannot open fetchids file %s for writing: %s\n"
 msgstr "Kann UID-Datei %s nicht zum Schreiben öffnen: %s\n"
 
-#: xmalloc.c:24
+#: xmalloc.c:33
 msgid "malloc failed\n"
 msgstr "malloc fehlgeschlagen\n"
 
-#: xmalloc.c:37
+#: xmalloc.c:47
 msgid "realloc failed\n"
 msgstr "realloc fehlgeschlagen\n"