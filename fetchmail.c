/*
 * fetchmail.c -- main driver module for fetchmail
 *
 * For license terms, see the file COPYING in this directory.
 */
#include "config.h"

#include <stdio.h>
#include <stdlib.h>
#include <unistd.h>
#include <fcntl.h>
#include <string.h>
#include <signal.h>
#include <syslog.h>
#include <pwd.h>
#ifdef __FreeBSD__
#include <grp.h>
#endif
#include <errno.h>
#include <sys/types.h>
#include <sys/stat.h>
#include <sys/resource.h>

#ifdef HAVE_SOCKS
#include <socks.h> /* SOCKSinit() */
#endif /* HAVE_SOCKS */

#include <langinfo.h>

#include "fetchmail.h"
#include "socket.h"
#include "tunable.h"
#include "smtp.h"
#include "netrc.h"
#include "gettext.h"
#include "lock.h"

/* need these (and sys/types.h) for res_init() */
#include <netinet/in.h>
#include <arpa/nameser.h>
#include <resolv.h>

#ifndef ENETUNREACH
#define ENETUNREACH   128       /* Interactive doesn't know this */
#endif /* ENETUNREACH */

/* prototypes for internal functions */
static int load_params(int, char **, int);
static void dump_params (struct runctl *runp, struct query *, flag implicit);
static int query_host(struct query *);

/* controls the detail level of status/progress messages written to stderr */
int outlevel;    	    /* see the O_.* constants above */

/* miscellaneous global controls */
struct runctl run;	    /* global controls for this run */
flag nodetach;		    /* if TRUE, don't detach daemon process */
flag quitmode;		    /* if --quit was set */
int  quitind;		    /* optind after position of last --quit option */
flag check_only;	    /* if --probe was set */
flag versioninfo;	    /* emit only version info */
char *user;		    /* the name of the invoking user */
char *home;		    /* invoking user's home directory */
char *fmhome;		    /* fetchmail's home directory */
const char *program_name;   /* the name to prefix error messages with */
flag configdump;	    /* dump control blocks for configurator */
const char *fetchmailhost;  /* either `localhost' or the host's FQDN */

static int quitonly;	    /* if we should quit after killing the running daemon */

static int querystatus;		/* status of query */
static int successes;		/* count number of successful polls */
static int activecount;		/* count number of active entries */
static struct runctl cmd_run;	/* global options set from command line */
static time_t parsetime;	/* time of last parse */

static void terminate_run(int);
static void terminate_poll(int);

#ifdef HAVE_LIBPWMD
static pwm_t *pwm;		/* the handle */
static const char *pwmd_socket;	/* current socket */
static const char *pwmd_file;	/* current file */
#endif

#if defined(__FreeBSD__) && defined(__FreeBSD_USE_KVM)
/* drop SGID kmem privileage until we need it */
static void dropprivs(void)
{
    struct group *gr;
    gid_t        egid;
    gid_t        rgid;
    
    egid = getegid();
    rgid = getgid();
    gr = getgrgid(egid);
    
    if (gr && !strcmp(gr->gr_name, "kmem"))
    {
    	extern void interface_set_gids(gid_t egid, gid_t rgid);
    	interface_set_gids(egid, rgid);
    	setegid(rgid);
    }
}
#endif

#include <locale.h>
#if defined(ENABLE_NLS)
/** returns timestamp in current locale,
 * and resets LC_TIME locale to POSIX. */
static char *timestamp (void)
{
    time_t      now;
    static char buf[60]; /* RATS: ignore */

    time (&now);
    setlocale (LC_TIME, "");
    strftime (buf, sizeof (buf), "%c", localtime(&now));
    setlocale (LC_TIME, "C");
    return (buf);
}
#else
#define timestamp rfc822timestamp
#endif

static void donothing(int sig) 
{
    set_signal_handler(sig, donothing);
    lastsig = sig;
}

static void printcopyright(FILE *fp) {
	fprintf(fp, GT_("Copyright (C) 2002, 2003 Eric S. Raymond\n"
		   "Copyright (C) 2004 Matthias Andree, Eric S. Raymond,\n"
		   "                   Robert M. Funk, Graham Wilson\n"
<<<<<<< HEAD
		   "Copyright (C) 2005 - 2006, 2010 Sunil Shetye\n"
=======
		   "Copyright (C) 2005 - 2006, 2010 - 2011 Sunil Shetye\n"
>>>>>>> 7ee9e083
		   "Copyright (C) 2005 - 2011 Matthias Andree\n"
		   ));
	fprintf(fp, GT_("Fetchmail comes with ABSOLUTELY NO WARRANTY. This is free software, and you\n"
		   "are welcome to redistribute it under certain conditions. For details,\n"
		   "please see the file COPYING in the source or documentation directory.\n"));
#ifdef SSL_ENABLE
	/* Do not translate this */
	fprintf(fp, "This product includes software developed by the OpenSSL Project\nfor use in the OpenSSL Toolkit. (http://www.openssl.org/)\n");
#endif
}

const char *iana_charset;

#ifdef HAVE_LIBPWMD
static void exit_with_pwmd_error(gpg_error_t error)
{
    gpg_err_code_t code = gpg_err_code(error);

    report(stderr, GT_("pwmd: error %i: %s\n"), code, pwmd_strerror(error));

    if (pwm) {
	pwmd_close(pwm);
	pwm = NULL;
    }

    /* Don't exit if daemonized. There may be other active accounts. */
    if (isatty(1))
	exit(PS_UNDEFINED);
}

static int do_pwmd_connect(const char *socketname, const char *filename)
{
    static int init;
    gpg_error_t rc;
    pwmd_socket_t s;

    if (!init) {
	pwmd_init();
	init = 1;
    }

    if (!pwm || (pwm && socketname && !pwmd_socket) ||
	    (pwm && !socketname && pwmd_socket) ||
	    (pwm && socketname && pwmd_socket && strcmp(socketname, pwmd_socket))) {
	if (pwm)
	    pwmd_close(pwm);

	pwm = pwmd_new("Fetchmail");
	rc = pwmd_connect_url(pwm, socketname);

	if (rc) {
	    exit_with_pwmd_error(rc);
	    return 1;
	}
    }

    if (run.pinentry_timeout > 0) {
	rc = pwmd_setopt(pwm, PWMD_OPTION_PINENTRY_TIMEOUT,
		run.pinentry_timeout);

	if (rc) {
	    exit_with_pwmd_error(rc);
	    return 1;
	}
    }

    rc = pwmd_socket_type(pwm, &s);

    if (rc) {
	exit_with_pwmd_error(rc);
	return 1;
    }

    if (!pwmd_file || strcmp(filename, pwmd_file)) {
	if (s == PWMD_SOCKET_SSH)
	    /* use a local pinentry since X11 forwarding is broken. */
	    rc = pwmd_open2(pwm, filename);
	else
	    rc = pwmd_open(pwm, filename);

	if (rc) {
	    exit_with_pwmd_error(rc);
	    return 1;
	}
    }

    /* May be null to use the default of ~/.pwmd/socket. */
    pwmd_socket = socketname;
    pwmd_file = filename;
    return 0;
}

static int get_pwmd_details(const char *pwmd_account, int protocol,
	struct query *ctl)
{
    const char *prot = showproto(protocol);
    gpg_error_t error;
    char *result;
    char *tmp = xstrdup(pwmd_account);
    int i;

    for (i = 0; tmp[i]; i++) {
	if (i && tmp[i] == '^')
	    tmp[i] = '\t';
    }

    /*
     * Get the hostname for this protocol. Element path must be
     * account->[protocol]->hostname.
     */
    error = pwmd_command(pwm, &result, "GET %s\t%s\thostname", tmp, prot);

    if (error) {
	if (gpg_err_code(error) == GPG_ERR_NOT_FOUND) {
	    report(stderr, GT_("pwmd: %s->%s->hostname: %s\n"), pwmd_account, prot, pwmd_strerror(error));
	    pwmd_close(pwm);
	    pwm = NULL;

	    if (isatty(1))
		exit(PS_SYNTAX);

	    return 1;
	}
	else {
	    exit_with_pwmd_error(error);
	    return 1;
	}
    }

    if (ctl->server.pollname != ctl->server.via)
	xfree(ctl->server.via);

    ctl->server.via = xstrdup(result);

    if (ctl->server.queryname)
	xfree(ctl->server.queryname);

    ctl->server.queryname = xstrdup(ctl->server.via);

    if (ctl->server.truename)
	xfree(ctl->server.truename);

    ctl->server.truename = xstrdup(ctl->server.queryname);
    pwmd_free(result);

    /*
     * Server port. Fetchmail tries standard ports for known services so it
     * should be alright if this element isn't found. ctl->server.protocol is
     * already set. This sets ctl->server.service.
     */
    error = pwmd_command(pwm, &result, "GET %s\t%s\tport", tmp, prot);

    if (error) {
	if (gpg_err_code(error) == GPG_ERR_NOT_FOUND)
	    report(stderr, GT_("pwmd: %s->%s->port: %s\n"), pwmd_account, prot, pwmd_strerror(error));
	else {
	    exit_with_pwmd_error(error);
	    return 1;
	}
    }
    else {
	if (ctl->server.service)
	    xfree(ctl->server.service);

	ctl->server.service = xstrdup(result);
	pwmd_free(result);
    }

    /*
     * Get the remote username. Element must be account->username.
     */
    error = pwmd_command(pwm, &result, "GET %s\tusername", tmp);

    if (error) {
	if (gpg_err_code(error) == GPG_ERR_NOT_FOUND) {
	    report(stderr, GT_("pwmd: %s->username: %s\n"), pwmd_account, pwmd_strerror(error));

	    if (!isatty(1)) {
		pwmd_close(pwm);
		pwm = NULL;
		return 1;
	    }
	}
	else {
	    exit_with_pwmd_error(error);
	    return 1;
	}
    }
    else {
	if (ctl->remotename)
	    xfree(ctl->remotename);

	if (ctl->server.esmtp_name)
	    xfree(ctl->server.esmtp_name);

	ctl->remotename = xstrdup(result);
	ctl->server.esmtp_name = xstrdup(result);
	pwmd_free(result);
    }

    /*
     * Get the remote password. Element must be account->password.
     */
    error = pwmd_command(pwm, &result, "GET %s\tpassword", tmp);

    if (error) {
	if (gpg_err_code(error) == GPG_ERR_NOT_FOUND) {
	    report(stderr, GT_("pwmd: %s->password: %s\n"), pwmd_account, pwmd_strerror(error));

	    if (!isatty(1)) {
		pwmd_close(pwm);
		pwm = NULL;
		return 1;
	    }
	}
	else {
	    exit_with_pwmd_error(error);
	    return 1;
	}
    }
    else {
	if (ctl->password)
	    xfree(ctl->password);

	ctl->password= xstrdup(result);
	pwmd_free(result);
    }

#ifdef SSL_ENABLE
    /*
     * If there is a ssl element and set to 1, enable ssl for this account.
     * Element path must be account->[protocol]->ssl.
     */
    error = pwmd_command(pwm, &result, "GET %s\t%s\tssl", tmp, prot);

    if (error) {
	if (gpg_err_code(error) == GPG_ERR_NOT_FOUND) {
	    report(stderr, GT_("pwmd: %s->%s->ssl: %s\n"), pwmd_account, prot, pwmd_strerror(error));

	    if (!isatty(1)) {
		pwmd_close(pwm);
		pwm = NULL;
		return 1;
	    }
	}
	else {
	    exit_with_pwmd_error(error);
	    return 1;
	}
    }
    else {
	ctl->use_ssl = atoi(result) >= 1 ? FLAG_TRUE : FLAG_FALSE;
	pwmd_free(result);
    }

    /*
     * account->[protocol]->sslfingerprint.
     */
    error = pwmd_command(pwm, &result, "GET %s\t%s\tsslfingerprint", tmp, prot);

    if (error) {
	if (gpg_err_code(error) == GPG_ERR_NOT_FOUND) {
	    report(stderr, GT_("pwmd: %s->%s->sslfingerprint: %s\n"), pwmd_account, prot, pwmd_strerror(error));

	    if (!isatty(1)) {
		pwmd_close(pwm);
		pwm = NULL;
		return 1;
	    }
	}
	else {
	    exit_with_pwmd_error(error);
	    return 1;
	}
    }
    else {
	if (ctl->sslfingerprint)
	    xfree(ctl->sslfingerprint);

	ctl->sslfingerprint = xstrdup(result);
	pwmd_free(result);
    }
#endif

    xfree(tmp);
    return 0;
}
#endif

int main(int argc, char **argv)
{
    int bkgd = FALSE;
    int implicitmode = FALSE;
    flag safewithbg = FALSE; /** if parsed options are compatible with a
			      fetchmail copy running in the background */
    struct query *ctl;
    netrc_entry *netrc_list;
    char *netrc_file, *tmpbuf;
    pid_t pid;
    int lastsig = 0;

#if defined(__FreeBSD__) && defined(__FreeBSD_USE_KVM)
    dropprivs();
#endif

    envquery(argc, argv);
#ifdef ENABLE_NLS
    setlocale (LC_ALL, "");
    bindtextdomain(PACKAGE, LOCALEDIR);
    textdomain(PACKAGE);
    iana_charset = norm_charmap(nl_langinfo(CODESET)); /* normalize local
							  charset to
							  IANA charset. */
#else
    iana_charset = "US-ASCII";
#endif

    if (getuid() == 0) {
	report(stderr, GT_("WARNING: Running as root is discouraged.\n"));
    }

    /*
     * Note: because we can't initialize reporting before we  know whether
     * syslog is supposed to be on, this message will go to stdout and
     * be lost when running in background.
     */
    if (outlevel >= O_VERBOSE)
    {
	int i;

	report(stdout, GT_("fetchmail: invoked with"));
	for (i = 0; i < argc; i++)
	    report(stdout, " %s", argv[i]);
	report(stdout, "\n");
    }

#define IDFILE_NAME	".fetchids"
    run.idfile = prependdir (IDFILE_NAME, fmhome);

    outlevel = O_NORMAL;

    /*
     * We used to arrange for the lock to be removed on exit close
     * to where the lock was asserted.  Now we need to do it here, because
     * we might have re-executed in background with an existing lock
     * as the result of a changed rcfile (see the code near the execvp(3)
     * call near the beginning of the polling loop for details).  We want
     * to be sure the lock gets nuked on any error exit, basically.
     */
    fm_lock_dispose();

#ifdef HAVE_GETCWD
    /* save the current directory */
    if (getcwd (currentwd, sizeof (currentwd)) == NULL) {
	report(stderr, GT_("could not get current working directory\n"));
	currentwd[0] = 0;
    }
#endif

    {
	int i;

	i = parsecmdline(argc, argv, &cmd_run, &cmd_opts, &safewithbg);
	if (i < 0)
	    exit(PS_SYNTAX);

	if (quitmode && quitind == argc)
	    quitonly = 1;
    }

    if (versioninfo)
    {
	const char *features = 
#ifndef POP3_ENABLE
	"-POP3"
#endif /* POP3_ENABLE */
#ifndef IMAP_ENABLE
	"-IMAP"
#endif /* IMAP_ENABLE */
#ifdef GSSAPI
	"+GSS"
#endif /* GSSAPI */
#ifdef RPA_ENABLE
	"+RPA"
#endif /* RPA_ENABLE */
#ifdef NTLM_ENABLE
	"+NTLM"
#endif /* NTLM_ENABLE */
#ifdef SDPS_ENABLE
	"+SDPS"
#endif /* SDPS_ENABLE */
#ifndef ETRN_ENABLE
	"-ETRN"
#endif /* ETRN_ENABLE */
#ifndef ODMR_ENABLE
	"-ODMR"
#endif /* ODMR_ENABLE */
#ifdef SSL_ENABLE
	"+SSL"
#endif
#ifdef OPIE_ENABLE
	"+OPIE"
#endif /* OPIE_ENABLE */
#ifdef HAVE_PKG_hesiod
	"+HESIOD"
#endif
#ifdef HAVE_SOCKS
	"+SOCKS"
#endif /* HAVE_SOCKS */
#ifdef ENABLE_NLS
	"+NLS"
#endif /* ENABLE_NLS */
#ifdef KERBEROS_V5
	"+KRB5"
#endif /* KERBEROS_V5 */
#ifdef HAVE_LIBPWMD
	"+PWMD"
#endif /* HAVE_LIBPWMD */
	".\n";
	printf(GT_("This is fetchmail release %s"), VERSION);
	fputs(features, stdout);
	puts("");
	printcopyright(stdout);
	puts("");
	fputs("Fallback MDA: ", stdout);
#ifdef FALLBACK_MDA
	fputs(FALLBACK_MDA, stdout);
#else
	fputs("(none)", stdout);
#endif
	putchar('\n');
	fflush(stdout);

	/* this is an attempt to help remote debugging */
	if (system("uname -a")) { /* NOOP to quench GCC complaint */ }
    }

    /* avoid parsing the config file if all we're doing is killing a daemon */
    if (!quitonly)
	implicitmode = load_params(argc, argv, optind);

    /* precedence: logfile (if effective) overrides syslog. */
    if (run.logfile && run.poll_interval && !nodetach) {
	run.use_syslog = 0;
    }

    /* logging should be set up early in case we were restarted from exec */
    if (run.use_syslog)
    {
	openlog(program_name, LOG_PID, LOG_MAIL);
	report_init(-1);
    }
    else
	report_init((run.poll_interval == 0 || nodetach) && !run.logfile);

#ifdef POP3_ENABLE
    /* initialize UID handling */
    {
	int st;

	if (!versioninfo && (st = prc_filecheck(run.idfile, !versioninfo)) != 0)
	    exit(st);
	else
	    initialize_saved_lists(querylist, run.idfile);
    }
#endif /* POP3_ENABLE */

    /* construct the lockfile */
    fm_lock_setup(&run);

    /*
     * Before getting passwords, disable core dumps unless -v -d0 mode is on.
     * Core dumps could otherwise contain passwords to be scavenged by a
     * cracker.
     */
    if (outlevel < O_VERBOSE || run.poll_interval > 0)
    {
	struct rlimit corelimit;
	corelimit.rlim_cur = 0;
	corelimit.rlim_max = 0;
	setrlimit(RLIMIT_CORE, &corelimit);
    }

#define	NETRC_FILE	".netrc"
    /* parse the ~/.netrc file (if present) for future password lookups. */
    netrc_file = prependdir (NETRC_FILE, home);
    netrc_list = parse_netrc(netrc_file);
    free(netrc_file);
#undef NETRC_FILE

    /* pick up passwords where we can */ 
    for (ctl = querylist; ctl; ctl = ctl->next)
    {
	if (ctl->active && !(implicitmode && ctl->server.skip)&&!ctl->password)
	{
	    if (NO_PASSWORD(ctl))
		/* Server won't care what the password is, but there
		   must be some non-null string here.  */
		ctl->password = ctl->remotename;
	    else
	    {
		netrc_entry *p;

		/* look up the pollname and account in the .netrc file. */
		p = search_netrc(netrc_list,
				 ctl->server.pollname, ctl->remotename);
		/* if we find a matching entry with a password, use it */
		if (p && p->password)
		    ctl->password = xstrdup(p->password);

		/* otherwise try with "via" name if there is one */
		else if (ctl->server.via)
		{
		    p = search_netrc(netrc_list, 
				     ctl->server.via, ctl->remotename);
		    if (p && p->password)
		        ctl->password = xstrdup(p->password);
		}
	    }
	}
    }

    free_netrc(netrc_list);
    netrc_list = 0;

    /* perhaps we just want to check options? */
    if (versioninfo)
    {
	int havercfile = access(rcfile, 0);

	printf(GT_("Taking options from command line%s%s\n"),
				havercfile ? "" :  GT_(" and "),
				havercfile ? "" : rcfile);

	if (querylist == NULL)
	    fprintf(stderr,
		    GT_("No mailservers set up -- perhaps %s is missing?\n"),
		    rcfile);
	else
	    dump_params(&run, querylist, implicitmode);
	exit(0);
    }

    /* dump options as a Python dictionary, for configurator use */
    if (configdump)
    {
	dump_config(&run, querylist);
	exit(0);
    }

    /* check for another fetchmail running concurrently */
    pid = fm_lock_state();
    bkgd = (pid < 0);
    pid = bkgd ? -pid : pid;

    /* if no mail servers listed and nothing in background, we're done */
    if (!quitonly && pid == 0 && querylist == NULL) {
	(void)fputs(GT_("fetchmail: no mailservers have been specified.\n"),stderr);
	exit(PS_SYNTAX);
    }

    /* perhaps user asked us to kill the other fetchmail */
    if (quitmode)
    {
	if (pid == 0 || pid == getpid())
	    /* this test enables re-execing on a changed rcfile
	     * for pid == getpid() */
	{
	    if (quitonly) {
		fprintf(stderr,GT_("fetchmail: no other fetchmail is running\n"));
		exit(PS_EXCLUDE);
	    }
	}
	else if (kill(pid, SIGTERM) < 0)
	{
	    fprintf(stderr,GT_("fetchmail: error killing %s fetchmail at %ld; bailing out.\n"),
		    bkgd ? GT_("background") : GT_("foreground"), (long)pid);
	    exit(PS_EXCLUDE);
	}
	else
	{
	    int maxwait;

	    if (outlevel > O_SILENT)
		fprintf(stderr,GT_("fetchmail: %s fetchmail at %ld killed.\n"),
			bkgd ? GT_("background") : GT_("foreground"), (long)pid);
	    /* We used to nuke the other process's lock here, with
	     * fm_lock_release(), which is broken. The other process
	     * needs to clear its lock by itself. */
	    if (quitonly)
		exit(0);

	    /* wait for other process to exit */
	    maxwait = 10; /* seconds */
	    while (kill(pid, 0) == 0 && --maxwait >= 0) {
		sleep(1);
	    }
	    pid = 0;
	}
    }

    /* another fetchmail is running -- wake it up or die */
    if (pid != 0)
    {
	if (check_only)
	{
	    fprintf(stderr,
		 GT_("fetchmail: can't check mail while another fetchmail to same host is running.\n"));
	    return(PS_EXCLUDE);
        }
	else if (!implicitmode)
	{
	    fprintf(stderr,
		 GT_("fetchmail: can't poll specified hosts with another fetchmail running at %ld.\n"),
		 (long)pid);
		return(PS_EXCLUDE);
	}
	else if (!bkgd)
	{
	    fprintf(stderr,
		 GT_("fetchmail: another foreground fetchmail is running at %ld.\n"),
		 (long)pid);
		return(PS_EXCLUDE);
	}
	else if (getpid() == pid)
	    /* this test enables re-execing on a changed rcfile */
	    fm_lock_assert();
	else if (argc > 1 && !safewithbg)
	{
	    fprintf(stderr,
		    GT_("fetchmail: can't accept options while a background fetchmail is running.\n"));
	    {
		int i;
		fprintf(stderr, "argc = %d, arg list:\n", argc);
		for (i = 1; i < argc; i++) fprintf(stderr, "arg %d = \"%s\"\n", i, argv[i]);
	    }
	    return(PS_EXCLUDE);
	}
	else if (kill(pid, SIGUSR1) == 0)
	{
	    if (outlevel > O_SILENT)
		fprintf(stderr,
			GT_("fetchmail: background fetchmail at %ld awakened.\n"),
			(long)pid);
	    return(0);
	}
	else
	{
	    /*
	     * Should never happen -- possible only if a background fetchmail
	     * croaks after the first kill probe above but before the
	     * SIGUSR1/SIGHUP transmission.
	     */
	    fprintf(stderr,
		    GT_("fetchmail: elder sibling at %ld died mysteriously.\n"),
		    (long)pid);
	    return(PS_UNDEFINED);
	}
    }

    /* pick up interactively any passwords we need but don't have */ 
    for (ctl = querylist; ctl; ctl = ctl->next)
    {
	if (ctl->active && !(implicitmode && ctl->server.skip)
		&& !NO_PASSWORD(ctl) && !ctl->password)
	{
	    if (!isatty(0))
	    {
		fprintf(stderr,
			GT_("fetchmail: can't find a password for %s@%s.\n"),
			ctl->remotename, ctl->server.pollname);
		return(PS_AUTHFAIL);
	    } else {
		const char* password_prompt = GT_("Enter password for %s@%s: ");
		size_t pplen = strlen(password_prompt) + strlen(ctl->remotename) + strlen(ctl->server.pollname) + 1;

		tmpbuf = (char *)xmalloc(pplen);
		snprintf(tmpbuf, pplen, password_prompt,
			ctl->remotename, ctl->server.pollname);
		ctl->password = xstrdup((char *)fm_getpassword(tmpbuf));
		free(tmpbuf);
	    }
	}
    }

    /*
     * Time to initiate the SOCKS library (this is not mandatory: it just
     * registers the correct application name for logging purpose. If you
     * have some problem, comment out these lines).
     */
#ifdef HAVE_SOCKS
    SOCKSinit("fetchmail");
#endif /* HAVE_SOCKS */

    /* avoid zombies from plugins */
    deal_with_sigchld();

    /* Fix up log destination - if the if() is true, the precedence rule
     * above hasn't killed off the syslog option, because the logfile
     * option is ineffective (because we're not detached or not in
     * deamon mode), so kill it for the benefit of other parts of the
     * code. */
    if (run.logfile && run.use_syslog)
	run.logfile = 0;

    /*
     * Maybe time to go to demon mode...
     */
    if (run.poll_interval)
    {
	if (!nodetach) {
	    int rc;

	    rc = daemonize(run.logfile);
	    if (rc) {
		report(stderr, GT_("fetchmail: Cannot detach into background. Aborting.\n"));
		exit(rc);
	    }
	}
	report(stdout, GT_("starting fetchmail %s daemon\n"), VERSION);

	/*
	 * We'll set up a handler for these when we're sleeping,
	 * but ignore them otherwise so as not to interrupt a poll.
	 */
	set_signal_handler(SIGUSR1, SIG_IGN);
	if (run.poll_interval && getuid() == ROOT_UID)
	    set_signal_handler(SIGHUP, SIG_IGN);
    }
    else
    {
	/* not in daemon mode */
	if (run.logfile && !nodetach && access(run.logfile, F_OK) == 0)
    	{
	    if (!freopen(run.logfile, "a", stdout))
		    report(stderr, GT_("could not open %s to append logs to\n"), run.logfile);
	    if (!freopen(run.logfile, "a", stderr))
		    report(stdout, GT_("could not open %s to append logs to\n"), run.logfile);
	    if (run.use_syslog)
		report(stdout, GT_("fetchmail: Warning: syslog and logfile are set. Check both for logs!\n"));
    	}
    }

    interface_init();

    /* beyond here we don't want more than one fetchmail running per user */
    umask(0077);
    set_signal_handler(SIGABRT, terminate_run);
    set_signal_handler(SIGINT, terminate_run);
    set_signal_handler(SIGTERM, terminate_run);
    set_signal_handler(SIGALRM, terminate_run);
    set_signal_handler(SIGPIPE, SIG_IGN);
    set_signal_handler(SIGQUIT, terminate_run);

    /* here's the exclusion lock */
    fm_lock_or_die();

    if (check_only && outlevel >= O_VERBOSE) {
	report(stdout, GT_("--check mode enabled, not fetching mail\n"));
    }

    /*
     * Query all hosts. If there's only one, the error return will
     * reflect the status of that transaction.
     */
    do {
	/* 
	 * Check to see if the rcfile has been touched.  If so,
	 * re-exec so the file will be reread.  Doing it this way
	 * avoids all the complications of trying to deallocate the
	 * in-core control structures -- and the potential memory
	 * leaks...
	 */
	struct stat	rcstat;
#ifdef HAVE_LIBPWMD
	time_t now;

	time(&now);
#endif

	if (strcmp(rcfile, "-") == 0) {
	    /* do nothing */
	} else if (stat(rcfile, &rcstat) == -1) {
	    if (errno != ENOENT)
		report(stderr, 
		       GT_("couldn't time-check %s (error %d)\n"),
		       rcfile, errno);
	}
#ifdef HAVE_LIBPWMD
	/*
	 * isatty() to make sure this is a background process since the
	 * lockfile is removed after each invokation.
	 */
	else if (!isatty(1) && rcstat.st_mtime > parsetime)
#else
	else if (rcstat.st_mtime > parsetime)
#endif
	{
	    report(stdout, GT_("restarting fetchmail (%s changed)\n"), rcfile);

#ifdef HAVE_GETCWD
	    /* restore the startup directory */
	    if (!currentwd[0] || chdir (currentwd) == -1)
		report(stderr, GT_("attempt to re-exec may fail as directory has not been restored\n"));
#endif

	    /*
	     * Matthias Andree: Isn't this prone to introduction of
	     * "false" programs by interfering with PATH? Those
	     * path-searching execs might not be the best ideas for
	     * this reason.
	     *
	     * Rob Funk: But is there any way for someone to modify
	     * the PATH variable of a running fetchmail?  I don't know
	     * of a way.
	     *
	     * Dave's change makes fetchmail restart itself in exactly
	     * the way it was started from the shell (or shell script)
	     * in the first place.  If you're concerned about PATH
	     * contamination, call fetchmail initially with a full
	     * path, and use Dave's patch.
	     *
	     * Not using a -p variant of exec means that the restart
	     * will break if both (a) the user depended on PATH to
	     * call fetchmail in the first place, and (b) the system
	     * doesn't save the whole path in argv[0] if the whole
	     * path wasn't used in the initial call.  (If I recall
	     * correctly, Linux saves it but many other Unices don't.)
	     */
	    execvp(argv[0], argv);
	    report(stderr, GT_("attempt to re-exec fetchmail failed\n"));
	}

#ifdef HAVE_RES_SEARCH
	/* Boldly assume that we also have res_init() if we have
	 * res_search(), and call res_init() to re-read the resolv.conf
	 * file, so that we can pick up changes to that file that are
	 * written by dhpccd, dhclient, pppd, openvpn and similar. */

	/* NOTE: This assumes that /etc/resolv.conf is written
	 * atomically (i. e. a temporary file is written, flushed and
	 * then renamed into place). To fix Debian Bug#389270. */

	/* NOTE: If this leaks memory or doesn't re-read
	 * /etc/resolv.conf, we're in trouble. The res_init() interface
	 * is only lightly documented :-( */
	res_init();
#endif

	activecount = 0;
	batchcount = 0;
	for (ctl = querylist; ctl; ctl = ctl->next)
	    if (ctl->active)
	    {
		activecount++;
		if (!(implicitmode && ctl->server.skip))
		{
		    if (ctl->wedged)
		    {
			report(stderr, 
			       GT_("poll of %s skipped (failed authentication or too many timeouts)\n"),
			       ctl->server.pollname);
			continue;
		    }

		    /* check skip interval first so that it counts all polls */
		    if (run.poll_interval && ctl->server.interval) 
		    {
			if (ctl->server.poll_count++ % ctl->server.interval) 
			{
			    if (outlevel >= O_VERBOSE)
				report(stdout,
				       GT_("interval not reached, not querying %s\n"),
				       ctl->server.pollname);
			    continue;
			}
		    }

#ifdef CAN_MONITOR
		    /*
		     * Don't do monitoring if we were woken by a signal.
		     * Note that interface_approve() does its own error logging.
		     */
		    if (!interface_approve(&ctl->server, !lastsig))
			continue;
#endif /* CAN_MONITOR */

		    dofastuidl = 0; /* this is reset in the driver if required */

#ifdef HAVE_LIBPWMD
		    /*
		     * At each poll interval, check the pwmd server for
		     * changes in host and auth settings.
		     */
		    if (ctl->pwmd_file) {
			if (do_pwmd_connect(ctl->pwmd_socket, ctl->pwmd_file))
			    continue;

			if (get_pwmd_details(ctl->server.pollname, ctl->server.protocol, ctl))
			    continue;
		    }
#endif
		    querystatus = query_host(ctl);

		    if (NUM_NONZERO(ctl->fastuidl))
			ctl->fastuidlcount = (ctl->fastuidlcount + 1) % ctl->fastuidl;
#ifdef POP3_ENABLE
		    /* leave the UIDL state alone if there have been any errors */
		    if (!check_only &&
				((querystatus==PS_SUCCESS) || (querystatus==PS_NOMAIL) || (querystatus==PS_MAXFETCH)))
			uid_swap_lists(ctl);
		    else
			uid_discard_new_list(ctl);
		    uid_reset_num(ctl);
#endif  /* POP3_ENABLE */

		    if (querystatus == PS_SUCCESS)
			successes++;
		    else if (!check_only && 
			     ((querystatus!=PS_NOMAIL) || (outlevel==O_DEBUG)))
			switch(querystatus)
			{
			case PS_SUCCESS:
			    report(stdout,GT_("Query status=0 (SUCCESS)\n"));break;
			case PS_NOMAIL: 
			    report(stdout,GT_("Query status=1 (NOMAIL)\n")); break;
			case PS_SOCKET:
			    report(stdout,GT_("Query status=2 (SOCKET)\n")); break;
			case PS_AUTHFAIL:
			    report(stdout,GT_("Query status=3 (AUTHFAIL)\n"));break;
			case PS_PROTOCOL:
			    report(stdout,GT_("Query status=4 (PROTOCOL)\n"));break;
			case PS_SYNTAX:
			    report(stdout,GT_("Query status=5 (SYNTAX)\n")); break;
			case PS_IOERR:
			    report(stdout,GT_("Query status=6 (IOERR)\n"));  break;
			case PS_ERROR:
			    report(stdout,GT_("Query status=7 (ERROR)\n"));  break;
			case PS_EXCLUDE:
			    report(stdout,GT_("Query status=8 (EXCLUDE)\n")); break;
			case PS_LOCKBUSY:
			    report(stdout,GT_("Query status=9 (LOCKBUSY)\n"));break;
			case PS_SMTP:
			    report(stdout,GT_("Query status=10 (SMTP)\n")); break;
			case PS_DNS:
			    report(stdout,GT_("Query status=11 (DNS)\n")); break;
			case PS_BSMTP:
			    report(stdout,GT_("Query status=12 (BSMTP)\n")); break;
			case PS_MAXFETCH:
			    report(stdout,GT_("Query status=13 (MAXFETCH)\n"));break;
			default:
			    report(stdout,GT_("Query status=%d\n"),querystatus);
			    break;
			}

#ifdef CAN_MONITOR
		    if (ctl->server.monitor)
		    {
			/*
			 * Allow some time for the link to quiesce.  One
			 * second is usually sufficient, three is safe.
			 * Note:  this delay is important - don't remove!
			 */
			sleep(3);
			interface_note_activity(&ctl->server);
		    }
#endif /* CAN_MONITOR */
		}
	    }

#ifdef HAVE_LIBPWMD
	if (pwm) {
	    pwmd_close(pwm);
	    pwm = NULL;
	}
#endif

	/* close connections cleanly */
	terminate_poll(0);

	/*
	 * OK, we've polled.  Now sleep.
	 */
	if (run.poll_interval)
	{
	    /* 
	     * Because passwords can expire, it may happen that *all*
	     * hosts are now out of the loop due to authfail
	     * conditions.  If this happens daemon-mode fetchmail
	     * should softly and silently vanish away, rather than
	     * spinning uselessly.
	     */
	    int unwedged = 0;

	    for (ctl = querylist; ctl; ctl = ctl->next)
		if (ctl->active && !(implicitmode && ctl->server.skip))
		    if (!ctl->wedged)
			unwedged++;
	    if (!unwedged)
	    {
		report(stderr, GT_("All connections are wedged.  Exiting.\n"));
		/* FIXME: someday, send notification mail */
		exit(PS_AUTHFAIL);
	    }

	    if ((outlevel > O_SILENT && !run.use_syslog && isatty(1))
		    || outlevel > O_NORMAL)
		report(stdout,
		       GT_("sleeping at %s for %d seconds\n"), timestamp(), run.poll_interval);

	    /*
	     * With this simple hack, we make it possible for a foreground 
	     * fetchmail to wake up one in daemon mode.  What we want is the
	     * side effect of interrupting any sleep that may be going on,
	     * forcing fetchmail to re-poll its hosts.  The second line is
	     * for people who think all system daemons wake up on SIGHUP.
	     */
	    set_signal_handler(SIGUSR1, donothing);
	    if (getuid() == ROOT_UID)
		set_signal_handler(SIGHUP, donothing);

	    /*
	     * OK, now pause until it's time for the next poll cycle.
	     * A nonzero return indicates we received a wakeup signal;
	     * unwedge all servers in case the problem has been
	     * manually repaired.
	     */
	    if ((lastsig = interruptible_idle(run.poll_interval)))
	    {
		if (outlevel > O_SILENT)
#ifdef SYS_SIGLIST_DECLARED
		    report(stdout, 
		       GT_("awakened by %s\n"), sys_siglist[lastsig]);
#else
	    	    report(stdout, 
		       GT_("awakened by signal %d\n"), lastsig);
#endif
		for (ctl = querylist; ctl; ctl = ctl->next)
		    ctl->wedged = FALSE;
	    }

	    if ((outlevel > O_SILENT && !run.use_syslog && isatty(1))
		    || outlevel > O_NORMAL)
		report(stdout, GT_("awakened at %s\n"), timestamp());
	}
    } while (run.poll_interval);

    if (outlevel >= O_VERBOSE)
	report(stdout, GT_("normal termination, status %d\n"),
		successes ? PS_SUCCESS : querystatus);

    terminate_run(0);

    if (successes)
	exit(PS_SUCCESS);
    else if (querystatus)
	exit(querystatus);
    else
	/* in case we interrupted before a successful fetch */
	exit(PS_NOMAIL);
}

static void list_merge(struct idlist **dstl, struct idlist **srcl, int force)
{
    /*
     * If force is off, modify dstl fields only when they're empty (treat srcl
     * as defaults).  If force is on, modify each dstl field whenever scrcl
     * is nonempty (treat srcl as an override).  
     */
    if (force ? !!*srcl : !*dstl)
    {
	struct idlist *cpl = copy_str_list(*srcl);

	append_str_list(dstl, &cpl);
    }
}

static void optmerge(struct query *h2, struct query *h1, int force)
/* merge two options records */
{
    list_merge(&h2->server.localdomains, &h1->server.localdomains, force);
    list_merge(&h2->localnames, &h1->localnames, force);
    list_merge(&h2->mailboxes, &h1->mailboxes, force);
    list_merge(&h2->smtphunt, &h1->smtphunt, force);
    list_merge(&h2->domainlist, &h1->domainlist, force);
    list_merge(&h2->antispam, &h1->antispam, force);

#define FLAG_MERGE(fld) if (force ? !!h1->fld : !h2->fld) h2->fld = h1->fld
    FLAG_MERGE(server.via);
    FLAG_MERGE(server.protocol);
    FLAG_MERGE(server.service);
    FLAG_MERGE(server.interval);
    FLAG_MERGE(server.authenticate);
    FLAG_MERGE(server.timeout);
    FLAG_MERGE(server.envelope);
    FLAG_MERGE(server.envskip);
    FLAG_MERGE(server.qvirtual);
    FLAG_MERGE(server.skip);
    FLAG_MERGE(server.dns);
    FLAG_MERGE(server.checkalias);
    FLAG_MERGE(server.principal);

#ifdef CAN_MONITOR
    FLAG_MERGE(server.interface);
    FLAG_MERGE(server.interface_pair);
    FLAG_MERGE(server.monitor);
#endif

    FLAG_MERGE(server.plugin);
    FLAG_MERGE(server.plugout);
    FLAG_MERGE(server.tracepolls);
    FLAG_MERGE(server.badheader);
    FLAG_MERGE(server.retrieveerror);

    FLAG_MERGE(wildcard);
    FLAG_MERGE(remotename);
    FLAG_MERGE(password);
    FLAG_MERGE(mda);
    FLAG_MERGE(bsmtp);
    FLAG_MERGE(listener);
    FLAG_MERGE(smtpaddress);
    FLAG_MERGE(smtpname);
    FLAG_MERGE(preconnect);
    FLAG_MERGE(postconnect);

    FLAG_MERGE(keep);
    FLAG_MERGE(flush);
    FLAG_MERGE(limitflush);
    FLAG_MERGE(fetchall);
    FLAG_MERGE(rewrite);
    FLAG_MERGE(forcecr);
    FLAG_MERGE(stripcr);
    FLAG_MERGE(pass8bits);
    FLAG_MERGE(dropstatus);
    FLAG_MERGE(dropdelivered);
    FLAG_MERGE(mimedecode);
    FLAG_MERGE(idle);
    FLAG_MERGE(limit);
    FLAG_MERGE(warnings);
    FLAG_MERGE(fetchlimit);
    FLAG_MERGE(fetchsizelimit);
    FLAG_MERGE(fastuidl);
    FLAG_MERGE(batchlimit);
#ifdef	SSL_ENABLE
    FLAG_MERGE(use_ssl);
    FLAG_MERGE(sslkey);
    FLAG_MERGE(sslcert);
    FLAG_MERGE(sslproto);
    FLAG_MERGE(sslcertck);
    FLAG_MERGE(sslcertfile);
    FLAG_MERGE(sslcertpath);
    FLAG_MERGE(sslcommonname);
    FLAG_MERGE(sslfingerprint);
#endif
    FLAG_MERGE(expunge);

    FLAG_MERGE(properties);
#undef FLAG_MERGE
}

/** Load configuration files.
 * \return - true if no servers found on the command line
 *         - false if servers found on the command line */
static int load_params(int argc, char **argv, int optind)
{
    int	implicitmode, st;
    struct passwd *pw;
    struct query def_opts, *ctl;
    struct stat rcstat;
    char *p;

    run.bouncemail = TRUE;
    run.softbounce = TRUE;	/* treat permanent errors as temporary */
    run.spambounce = FALSE;	/* don't bounce back to innocent bystanders */

    memset(&def_opts, '\0', sizeof(struct query));
    def_opts.smtp_socket = -1;
    def_opts.smtpaddress = (char *)0;
    def_opts.smtpname = (char *)0;
    def_opts.server.protocol = P_AUTO;
    def_opts.server.timeout = CLIENT_TIMEOUT;
    def_opts.server.esmtp_name = user;
    def_opts.server.badheader = BHREJECT;
    def_opts.warnings = WARNING_INTERVAL;
    def_opts.remotename = user;
    def_opts.listener = SMTP_MODE;
    def_opts.fetchsizelimit = 100;
    def_opts.fastuidl = 4;

    /* get the location of rcfile */
    rcfiledir[0] = 0;
    p = strrchr (rcfile, '/');
    if (p && (size_t)(p - rcfile) < sizeof (rcfiledir)) {
	*p = 0;			/* replace '/' by '0' */
	strlcpy (rcfiledir, rcfile, sizeof(rcfiledir));
	*p = '/';		/* restore '/' */
	if (!rcfiledir[0])	/* "/.fetchmailrc" case */
	    strcpy (rcfiledir, "/");
    }

    /* note the parse time, so we can pick up on modifications */
    if (strcmp(rcfile, "-") == 0)
	parsetime = time(NULL);
    else {
	if (stat(rcfile, &rcstat) != -1)
	    parsetime = rcstat.st_mtime;
	else if (errno != ENOENT)
	    report(stderr, GT_("couldn't time-check the run-control file\n"));
    }

    /* this builds the host list */
    if ((st = prc_parse_file(rcfile, !versioninfo)) != 0)
	/*
	 * FIXME: someday, send notification mail here if backgrounded.
	 * Right now, that can happen if the user changes the rcfile
	 * while the fetchmail is running in background.  Do similarly
	 * for the other exit() calls in this function.
	 */
	exit(st);

    if ((implicitmode = (optind >= argc)))
    {
#ifdef HAVE_LIBPWMD
	for (ctl = querylist; ctl; ctl = ctl->next) {
	    ctl->active = !ctl->server.skip;

	    if (ctl->pwmd_file) {
		/*
		 * Cannot get an element path without a service.
		 */
		if (ctl->server.protocol <= 1) {
		    report(stderr, GT_("fetchmail: %s configuration invalid, pwmd_file requires a protocol specification\n"),
			    ctl->server.pollname);
		    pwmd_close(pwm);
		    exit(PS_SYNTAX);
		}

		if (do_pwmd_connect(ctl->pwmd_socket, ctl->pwmd_file))
		    continue;

		if (get_pwmd_details(ctl->server.pollname, ctl->server.protocol,
			    ctl))
		    continue;

		time(&rcstat.st_mtime);
	    }
	}

#else
	for (ctl = querylist; ctl; ctl = ctl->next)
	    ctl->active = !ctl->server.skip;
#endif
    }
    else
	for (; optind < argc; optind++) 
	{
	    flag	predeclared =  FALSE;

	    /*
	     * If hostname corresponds to a host known from the rc file,
	     * simply declare it active.  Otherwise synthesize a host
	     * record from command line and defaults
	     */
	    for (ctl = querylist; ctl; ctl = ctl->next)
		if (!strcmp(ctl->server.pollname, argv[optind])
			|| str_in_list(&ctl->server.akalist, argv[optind], TRUE))
		{
		    /* Is this correct? */
		    if (predeclared && outlevel >= O_VERBOSE)
			fprintf(stderr,GT_("Warning: multiple mentions of host %s in config file\n"),argv[optind]);
		    ctl->active = TRUE;
		    predeclared = TRUE;

#ifdef HAVE_LIBPWMD
		    if (ctl->pwmd_file) {
			/*
			 * Cannot get an element path without a service.
			 */
			if (ctl->server.protocol <= 1) {
			    report(stderr, GT_("%s configuration invalid, pwmd_file requires a protocol specification\n"),
				   ctl->server.pollname);
			    exit(PS_SYNTAX);
			}

			fprintf(stderr, "%s(%i): %s\n", __FILE__, __LINE__, __FUNCTION__);
			if (do_pwmd_connect(ctl->pwmd_socket, ctl->pwmd_file))
			    continue;

			if (get_pwmd_details(ctl->server.pollname,
				    ctl->server.protocol, ctl))
			    continue;
		    }
#endif
		}

	    if (!predeclared)
	    {
		/*
		 * Allocate and link record without copying in
		 * command-line args; we'll do that with the optmerge
		 * call later on.
		 */
		ctl = hostalloc((struct query *)NULL);

#ifdef HAVE_LIBPWMD
		if (cmd_opts.pwmd_file) {
		    /*
		     * Cannot get an element path without a service.
		     */
		    if (cmd_opts.server.protocol == 0 || cmd_opts.server.protocol == 1) {
			report(stderr, GT_("Option --pwmd-file needs a service (-p) parameter.\n"));
			exit(PS_SYNTAX);
		    }

			fprintf(stderr, "%s(%i): %s\n", __FILE__, __LINE__, __FUNCTION__);
		    if (do_pwmd_connect(cmd_opts.pwmd_socket, cmd_opts.pwmd_file))
			continue;

		    if (get_pwmd_details(argv[optind], cmd_opts.server.protocol,
			    ctl))
			continue;
		}
		else
		    ctl->server.via =
			ctl->server.pollname = xstrdup(argv[optind]);
#else
		ctl->server.via =
		    ctl->server.pollname = xstrdup(argv[optind]);
#endif
		ctl->active = TRUE;
		ctl->server.lead_server = (struct hostdata *)NULL;
	    }
	}

    /*
     * If there's a defaults record, merge it and lose it.
     * FIXME: we don't currently free all entries that might be in struct query.
     */ 
    if (querylist && strcmp(querylist->server.pollname, "defaults") == 0)
    {
	struct query *tmpq;

	for (ctl = querylist->next; ctl; ctl = ctl->next)
	    optmerge(ctl, querylist, FALSE);
	tmpq = querylist;
	querylist = querylist->next;
	free(tmpq->server.pollname);
	free(tmpq);
    }

    /* don't allow a defaults record after the first */
    for (ctl = querylist; ctl; ctl = ctl->next) {
	if (ctl != querylist && strcmp(ctl->server.pollname, "defaults") == 0) {
	    fprintf(stderr, GT_("fetchmail: Error: multiple \"defaults\" records in config file.\n"));
	    exit(PS_SYNTAX);
	}
    }

    /* use localhost if we never fetch the FQDN of this host */
    fetchmailhost = "localhost";

    /* here's where we override globals */
    if (cmd_run.logfile)
	run.logfile = cmd_run.logfile;
    if (cmd_run.idfile)
	run.idfile = cmd_run.idfile;
    if (cmd_run.pidfile)
	run.pidfile = cmd_run.pidfile;
    /* do this before the keep/fetchall test below, otherwise -d0 may fail */
    if (cmd_run.poll_interval >= 0)
	run.poll_interval = cmd_run.poll_interval;
    if (cmd_run.invisible)
	run.invisible = (cmd_run.invisible == FLAG_TRUE);
    if (cmd_run.showdots)
	run.showdots = (cmd_run.showdots == FLAG_TRUE);
    if (cmd_run.use_syslog)
	run.use_syslog = (cmd_run.use_syslog == FLAG_TRUE);
    if (cmd_run.postmaster)
	run.postmaster = cmd_run.postmaster;
    if (cmd_run.bouncemail)
	run.bouncemail = (cmd_run.bouncemail == FLAG_TRUE);
    if (cmd_run.softbounce)
	run.softbounce = (cmd_run.softbounce == FLAG_TRUE);

    /* check and daemon options are not compatible */
    if (check_only && run.poll_interval)
	run.poll_interval = 0;

    /*
     * DNS support is required for some protocols.  We used to
     * do this unconditionally, but it made fetchmail excessively
     * vulnerable to misconfigured DNS setups.
     *
     * If we're using ETRN or ODMR, the smtp hunt list is the
     * list of systems we're polling on behalf of; these have
     * to be fully-qualified domain names.  The default for
     * this list should be the FQDN of localhost.
     *
     * If we're using Kerberos for authentication, we need 
     * the FQDN in order to generate capability keys.
     */
    for (ctl = querylist; ctl; ctl = ctl->next)
	if (ctl->active && 
		(ctl->server.protocol==P_ETRN || ctl->server.protocol==P_ODMR
		 || ctl->server.authenticate == A_KERBEROS_V5))
	{
	    fetchmailhost = host_fqdn(1);
	    break;
	}

    if (!ctl) /* list exhausted */
	fetchmailhost = host_fqdn(0);

    /* this code enables flags to be turned off */
#define DEFAULT(flag, dflt)	if (flag == FLAG_TRUE)\
	    				flag = TRUE;\
				else if (flag == FLAG_FALSE)\
					flag = FALSE;\
				else\
					flag = (dflt)

    /* merge in wired defaults, do sanity checks and prepare internal fields */
    for (ctl = querylist; ctl; ctl = ctl->next)
    {
	ctl->wedged = FALSE;

	/* merge in defaults */
	optmerge(ctl, &def_opts, FALSE);

	/* force command-line options */
	optmerge(ctl, &cmd_opts, TRUE);

	/*
	 * queryname has to be set up for inactive servers too.  
	 * Otherwise the UIDL code core-dumps on startup.
	 */
	if (ctl->server.via) 
	    ctl->server.queryname = xstrdup(ctl->server.via);
	else
	    ctl->server.queryname = xstrdup(ctl->server.pollname);

	/*
	 * We no longer do DNS lookups at startup.
	 * This is a kluge.  It enables users to edit their
	 * configurations when DNS isn't available.
	 */
	ctl->server.truename = xstrdup(ctl->server.queryname);

	if (configdump || ctl->active )
	{
	    DEFAULT(ctl->keep, FALSE);
	    DEFAULT(ctl->fetchall, FALSE);
	    DEFAULT(ctl->flush, FALSE);
	    DEFAULT(ctl->limitflush, FALSE);
	    DEFAULT(ctl->rewrite, TRUE);
	    DEFAULT(ctl->stripcr, (ctl->mda != (char *)NULL)); 
	    DEFAULT(ctl->forcecr, FALSE);
	    DEFAULT(ctl->pass8bits, FALSE);
	    DEFAULT(ctl->dropstatus, FALSE);
	    DEFAULT(ctl->dropdelivered, FALSE);
	    DEFAULT(ctl->mimedecode, FALSE);
	    DEFAULT(ctl->idle, FALSE);
	    DEFAULT(ctl->server.dns, TRUE);
	    DEFAULT(ctl->use_ssl, FALSE);
	    DEFAULT(ctl->sslcertck, FALSE);
	    DEFAULT(ctl->server.checkalias, FALSE);
#ifndef SSL_ENABLE
	    /*
	     * XXX FIXME: do we need this check or can we rely on the .y
	     * parser handling this?
	     */
	    if (ctl->use_ssl) 
	    {
		report(stderr, GT_("SSL support is not compiled in.\n"));
		exit(PS_SYNTAX);
	    }
#endif /* SSL_ENABLE */
#undef DEFAULT
#ifndef KERBEROS_V5
	    if (ctl->server.authenticate == A_KERBEROS_V5) {
		report(stderr, GT_("KERBEROS v5 support is configured, but not compiled in.\n"));
		exit(PS_SYNTAX);
	    }
#endif
#ifndef GSSAPI
	    if (ctl->server.authenticate == A_GSSAPI) {
		report(stderr, GT_("GSSAPI support is configured, but not compiled in.\n"));
		exit(PS_SYNTAX);
	    }
#endif

	    /*
	     * Make sure we have a nonempty host list to forward to.
	     */
	    if (!ctl->smtphunt)
		save_str(&ctl->smtphunt, "localhost", FALSE);

	    /*
	     * Make sure we have a nonempty list of domains to fetch from.
	     */
	    if ((ctl->server.protocol==P_ETRN || ctl->server.protocol==P_ODMR) && !ctl->domainlist)
		save_str(&ctl->domainlist, fetchmailhost, FALSE);

	    /* if `user' doesn't name a real local user, try to run as root */
	    if ((pw = getpwnam(user)) == (struct passwd *)NULL)
		ctl->uid = 0;
            else
		ctl->uid = pw->pw_uid;	/* for local delivery via MDA */
	    if (!ctl->localnames)	/* for local delivery via SMTP */
		save_str_pair(&ctl->localnames, user, NULL);

	    /*
	     * can't handle multidrop mailboxes without "envelope"
	     * option, this causes truckloads full of support complaints
	     * "all mail forwarded to postmaster"
	     */
	    if (MULTIDROP(ctl) && !ctl->server.envelope)
	    {
		report(stderr, GT_("warning: multidrop for %s requires envelope option!\n"), ctl->server.pollname);
		report(stderr, GT_("warning: Do not ask for support if all mail goes to postmaster!\n"));
	    }

	    /* if no folders were specified, set up the null one as default */
	    if (!ctl->mailboxes)
		save_str(&ctl->mailboxes, (char *)NULL, 0);

	    /* maybe user overrode timeout on command line? */
	    if (ctl->server.timeout == -1)
		ctl->server.timeout = CLIENT_TIMEOUT;

	    /* sanity checks */
	    if (ctl->server.service) {
		int port = servport(ctl->server.service);
		if (port < 0)
		{
		    (void) fprintf(stderr,
				   GT_("fetchmail: %s configuration invalid, specify positive port number for service or port\n"),
				   ctl->server.pollname);
		    exit(PS_SYNTAX);
		}
	    }
	    if (ctl->listener == LMTP_MODE)
	    {
		struct idlist	*idp;

		for (idp = ctl->smtphunt; idp; idp = idp->next)
		{
		    char	*cp;

		    if (!(cp = strrchr(idp->id, '/'))
			|| (0 == strcmp(cp + 1, SMTP_PORT))
			|| servport(cp + 1) == SMTP_PORT_NUM)
		    {
			(void) fprintf(stderr,
				       GT_("%s configuration invalid, LMTP can't use default SMTP port\n"),
				       ctl->server.pollname);
			exit(PS_SYNTAX);
		    }
		}
	    }

	    /*
	     * "I beg to you, have mercy on the we[a]k minds like myself."
	     * wrote Pehr Anderson.  Your petition is granted.
	     */
	    if (ctl->fetchall && ctl->keep && (run.poll_interval || ctl->idle) && !nodetach && !configdump)
	    {
		(void) fprintf(stderr,
			       GT_("Both fetchall and keep on in daemon or idle mode is a mistake!\n"));
	    }
	}
    }

    /*
     * If the user didn't set a last-resort user to get misaddressed
     * multidrop mail, set an appropriate default here.
     */
    if (!run.postmaster)
    {
	if (getuid() != ROOT_UID)		/* ordinary user */
	    run.postmaster = user;
	else					/* root */
	    run.postmaster = "postmaster";
    }

    return(implicitmode);
}

static void terminate_poll(int sig)
/* to be executed at the end of a poll cycle */
{

    if (sig != 0)
        report(stdout, GT_("terminated with signal %d\n"), sig);

#ifdef POP3_ENABLE
    /*
     * Update UID information at end of each poll, rather than at end
     * of run, because that way we don't lose all UIDL information since
     * the beginning of time if fetchmail crashes.
     */
    if (!check_only)
	write_saved_lists(querylist, run.idfile);
#endif /* POP3_ENABLE */
}

static void terminate_run(int sig)
/* to be executed on normal or signal-induced termination */
{
    struct query	*ctl;

    terminate_poll(sig);

    /* 
     * Craig Metz, the RFC1938 one-time-password guy, points out:
     * "Remember that most kernels don't zero pages before handing them to the
     * next process and many kernels share pages between user and kernel space.
     * You'd be very surprised what you can find from a short program to do a
     * malloc() and then dump the contents of the pages you got. By zeroing
     * the secrets at end of run (earlier if you can), you make sure the next
     * guy can't get the password/pass phrase."
     *
     * Right you are, Craig!
     */
    for (ctl = querylist; ctl; ctl = ctl->next)
	if (ctl->password)
	  memset(ctl->password, '\0', strlen(ctl->password));

    if (activecount == 0)
	exit(PS_NOMAIL);
    else
	exit(successes ? PS_SUCCESS : querystatus);
}

/*
 * Sequence of protocols to try when autoprobing, most capable to least.
 */
static const int autoprobe[] = 
{
#ifdef IMAP_ENABLE
    P_IMAP,
#endif /* IMAP_ENABLE */
#ifdef POP3_ENABLE
    P_POP3,
#endif /* POP3_ENABLE */
};

static int query_host(struct query *ctl)
/* perform fetch transaction with single host */
{
    size_t i;
    int st = 0;

    /*
     * If we're syslogging the progress messages are automatically timestamped.
     * Force timestamping if we're going to a logfile.
     */
    if (outlevel >= O_VERBOSE)
    {
	report(stdout, GT_("%s querying %s (protocol %s) at %s: poll started\n"),
	       VERSION,
	       ctl->server.pollname,
	       showproto(ctl->server.protocol),
	       timestamp());
    }

    switch (ctl->server.protocol) {
    case P_AUTO:
	for (i = 0; i < sizeof(autoprobe)/sizeof(autoprobe[0]); i++)
	{
	    ctl->server.protocol = autoprobe[i];
	    do {
		st = query_host(ctl);
	    } while 
		(st == PS_REPOLL);
	    if (st == PS_SUCCESS || st == PS_NOMAIL || st == PS_AUTHFAIL || st == PS_LOCKBUSY || st == PS_SMTP || st == PS_MAXFETCH || st == PS_DNS)
		break;
	}
	ctl->server.protocol = P_AUTO;
	break;
    case P_POP3:
    case P_APOP:
#ifdef POP3_ENABLE
	do {
	    st = doPOP3(ctl);
	} while (st == PS_REPOLL);
#else
	report(stderr, GT_("POP3 support is not configured.\n"));
	st = PS_PROTOCOL;
#endif /* POP3_ENABLE */
	break;
    case P_IMAP:
#ifdef IMAP_ENABLE
	do {
	    st = doIMAP(ctl);
	} while (st == PS_REPOLL);
#else
	report(stderr, GT_("IMAP support is not configured.\n"));
	st = PS_PROTOCOL;
#endif /* IMAP_ENABLE */
	break;
    case P_ETRN:
#ifndef ETRN_ENABLE
	report(stderr, GT_("ETRN support is not configured.\n"));
	st = PS_PROTOCOL;
#else
	st = doETRN(ctl);
	break;
#endif /* ETRN_ENABLE */
    case P_ODMR:
#ifndef ODMR_ENABLE
	report(stderr, GT_("ODMR support is not configured.\n"));
	st = PS_PROTOCOL;
#else
	st = doODMR(ctl);
#endif /* ODMR_ENABLE */
	break;
    default:
	report(stderr, GT_("unsupported protocol selected.\n"));
	st = PS_PROTOCOL;
    }

    /*
     * If we're syslogging the progress messages are automatically timestamped.
     * Force timestamping if we're going to a logfile.
     */
    if (outlevel >= O_VERBOSE)
    {
	report(stdout, GT_("%s querying %s (protocol %s) at %s: poll completed\n"),
	       VERSION,
	       ctl->server.pollname,
	       showproto(ctl->server.protocol),
	       timestamp());
    }

    return(st);
}

static int print_id_of(struct uid_db_record *rec, void *unused)
{
    (void)unused;

    printf("\t%s\n", rec->id);
    return 0;
}

static void dump_params (struct runctl *runp,
			 struct query *querylist, flag implicit)
/* display query parameters in English */
{
    struct query *ctl;

    if (runp->poll_interval)
	printf(GT_("Poll interval is %d seconds\n"), runp->poll_interval);
    if (runp->logfile)
	printf(GT_("Logfile is %s\n"), runp->logfile);
    if (strcmp(runp->idfile, IDFILE_NAME))
	printf(GT_("Idfile is %s\n"), runp->idfile);
    if (runp->use_syslog)
	printf(GT_("Progress messages will be logged via syslog\n"));
    if (runp->invisible)
	printf(GT_("Fetchmail will masquerade and will not generate Received\n"));
    if (runp->showdots)
	printf(GT_("Fetchmail will show progress dots even in logfiles.\n"));
    if (runp->postmaster)
	printf(GT_("Fetchmail will forward misaddressed multidrop messages to %s.\n"),
	       runp->postmaster);

    if (!runp->bouncemail)
	printf(GT_("Fetchmail will direct error mail to the postmaster.\n"));
    else if (outlevel >= O_VERBOSE)
	printf(GT_("Fetchmail will direct error mail to the sender.\n"));

    if (!runp->softbounce)
	printf(GT_("Fetchmail will treat permanent errors as permanent (drop messages).\n"));
    else if (outlevel >= O_VERBOSE)
	printf(GT_("Fetchmail will treat permanent errors as temporary (keep messages).\n"));

    for (ctl = querylist; ctl; ctl = ctl->next)
    {
	if (!ctl->active || (implicit && ctl->server.skip))
	    continue;

	printf(GT_("Options for retrieving from %s@%s:\n"),
	       ctl->remotename, visbuf(ctl->server.pollname));

	if (ctl->server.via && MAILBOX_PROTOCOL(ctl))
	    printf(GT_("  Mail will be retrieved via %s\n"), ctl->server.via);

	if (ctl->server.interval)
	    printf(ngettext("  Poll of this server will occur every %d interval.\n",
			    "  Poll of this server will occur every %d intervals.\n",
			    ctl->server.interval), ctl->server.interval);
	if (ctl->server.truename)
	    printf(GT_("  True name of server is %s.\n"), ctl->server.truename);
	if (ctl->server.skip || outlevel >= O_VERBOSE)
	    printf(ctl->server.skip
		   ? GT_("  This host will not be queried when no host is specified.\n")
		   : GT_("  This host will be queried when no host is specified.\n"));
	if (!NO_PASSWORD(ctl))
	{
	    if (!ctl->password)
		printf(GT_("  Password will be prompted for.\n"));
	    else if (outlevel >= O_VERBOSE)
	    {
		if (ctl->server.protocol == P_APOP)
		    printf(GT_("  APOP secret = \"%s\".\n"),
			   visbuf(ctl->password));
		else
		    printf(GT_("  Password = \"%s\".\n"),
							visbuf(ctl->password));
	    }
	}

	if (ctl->server.protocol == P_POP3 
	    && ctl->server.service && !strcmp(ctl->server.service, KPOP_PORT)
	    && (ctl->server.authenticate == A_KERBEROS_V5))
	    printf(GT_("  Protocol is KPOP with Kerberos %s authentication"),
		   ctl->server.authenticate == A_KERBEROS_V5 ? "V" : "IV");
	else
	    printf(GT_("  Protocol is %s"), showproto(ctl->server.protocol));
	if (ctl->server.service)
	    printf(GT_(" (using service %s)"), ctl->server.service);
	else if (outlevel >= O_VERBOSE)
	    printf(GT_(" (using default port)"));
	putchar('.');
	putchar('\n');
	switch (ctl->server.authenticate)
	{
	case A_ANY:
	    printf(GT_("  All available authentication methods will be tried.\n"));
	    break;
	case A_PASSWORD:
	    printf(GT_("  Password authentication will be forced.\n"));
	    break;
	case A_MSN:
	    printf(GT_("  MSN authentication will be forced.\n"));
	    break;
	case A_NTLM:
	    printf(GT_("  NTLM authentication will be forced.\n"));
	    break;
	case A_OTP:
	    printf(GT_("  OTP authentication will be forced.\n"));
	    break;
	case A_CRAM_MD5:
	    printf(GT_("  CRAM-MD5 authentication will be forced.\n"));
	    break;
	case A_GSSAPI:
	    printf(GT_("  GSSAPI authentication will be forced.\n"));
	    break;
	case A_KERBEROS_V5:
	    printf(GT_("  Kerberos V5 authentication will be forced.\n"));
	    break;
	case A_SSH:
	    printf(GT_("  End-to-end encryption assumed.\n"));
	    break;
	}
	if (ctl->server.principal != (char *) NULL)
	    printf(GT_("  Mail service principal is: %s\n"), ctl->server.principal);
#ifdef	SSL_ENABLE
	if (ctl->use_ssl)
	    printf(GT_("  SSL encrypted sessions enabled.\n"));
	if (ctl->sslproto)
	    printf(GT_("  SSL protocol: %s.\n"), ctl->sslproto);
	if (ctl->sslcertck) {
	    printf(GT_("  SSL server certificate checking enabled.\n"));
	}
	if (ctl->sslcertfile != NULL)
		printf(GT_("  SSL trusted certificate file: %s\n"), ctl->sslcertfile);
	if (ctl->sslcertpath != NULL)
		printf(GT_("  SSL trusted certificate directory: %s\n"), ctl->sslcertpath);
	if (ctl->sslcommonname != NULL)
		printf(GT_("  SSL server CommonName: %s\n"), ctl->sslcommonname);
	if (ctl->sslfingerprint != NULL)
		printf(GT_("  SSL key fingerprint (checked against the server key): %s\n"), ctl->sslfingerprint);
#endif
	if (ctl->server.timeout > 0)
	    printf(GT_("  Server nonresponse timeout is %d seconds"), ctl->server.timeout);
	if (ctl->server.timeout ==  CLIENT_TIMEOUT)
	    printf(GT_(" (default).\n"));
	else
	    printf(".\n");

	if (MAILBOX_PROTOCOL(ctl)) 
	{
	    if (!ctl->mailboxes->id)
		printf(GT_("  Default mailbox selected.\n"));
	    else
	    {
		struct idlist *idp;

		printf(GT_("  Selected mailboxes are:"));
		for (idp = ctl->mailboxes; idp; idp = idp->next)
		    printf(" %s", idp->id);
		printf("\n");
	    }
	    printf(ctl->fetchall
		   ? GT_("  All messages will be retrieved (--all on).\n")
		   : GT_("  Only new messages will be retrieved (--all off).\n"));
	    printf(ctl->keep
		   ? GT_("  Fetched messages will be kept on the server (--keep on).\n")
		   : GT_("  Fetched messages will not be kept on the server (--keep off).\n"));
	    printf(ctl->flush
		   ? GT_("  Old messages will be flushed before message retrieval (--flush on).\n")
		   : GT_("  Old messages will not be flushed before message retrieval (--flush off).\n"));
	    printf(ctl->limitflush
		   ? GT_("  Oversized messages will be flushed before message retrieval (--limitflush on).\n")
		   : GT_("  Oversized messages will not be flushed before message retrieval (--limitflush off).\n"));
	    printf(ctl->rewrite
		   ? GT_("  Rewrite of server-local addresses is enabled (--norewrite off).\n")
		   : GT_("  Rewrite of server-local addresses is disabled (--norewrite on).\n"));
	    printf(ctl->stripcr
		   ? GT_("  Carriage-return stripping is enabled (stripcr on).\n")
		   : GT_("  Carriage-return stripping is disabled (stripcr off).\n"));
	    printf(ctl->forcecr
		   ? GT_("  Carriage-return forcing is enabled (forcecr on).\n")
		   : GT_("  Carriage-return forcing is disabled (forcecr off).\n"));
	    printf(ctl->pass8bits
		   ? GT_("  Interpretation of Content-Transfer-Encoding is disabled (pass8bits on).\n")
		   : GT_("  Interpretation of Content-Transfer-Encoding is enabled (pass8bits off).\n"));
	    printf(ctl->mimedecode
		   ? GT_("  MIME decoding is enabled (mimedecode on).\n")
		   : GT_("  MIME decoding is disabled (mimedecode off).\n"));
	    printf(ctl->idle
		   ? GT_("  Idle after poll is enabled (idle on).\n")
		   : GT_("  Idle after poll is disabled (idle off).\n"));
	    printf(ctl->dropstatus
		   ? GT_("  Nonempty Status lines will be discarded (dropstatus on)\n")
		   : GT_("  Nonempty Status lines will be kept (dropstatus off)\n"));
	    printf(ctl->dropdelivered
		   ? GT_("  Delivered-To lines will be discarded (dropdelivered on)\n")
		   : GT_("  Delivered-To lines will be kept (dropdelivered off)\n"));
	    if (NUM_NONZERO(ctl->limit))
	    {
		if (NUM_NONZERO(ctl->limit))
		    printf(GT_("  Message size limit is %d octets (--limit %d).\n"), 
			   ctl->limit, ctl->limit);
		else if (outlevel >= O_VERBOSE)
		    printf(GT_("  No message size limit (--limit 0).\n"));
		if (run.poll_interval > 0)
		    printf(GT_("  Message size warning interval is %d seconds (--warnings %d).\n"), 
			   ctl->warnings, ctl->warnings);
		else if (outlevel >= O_VERBOSE)
		    printf(GT_("  Size warnings on every poll (--warnings 0).\n"));
	    }
	    if (NUM_NONZERO(ctl->fetchlimit))
		printf(GT_("  Received-message limit is %d (--fetchlimit %d).\n"),
		       ctl->fetchlimit, ctl->fetchlimit);
	    else if (outlevel >= O_VERBOSE)
		printf(GT_("  No received-message limit (--fetchlimit 0).\n"));
	    if (NUM_NONZERO(ctl->fetchsizelimit))
		printf(GT_("  Fetch message size limit is %d (--fetchsizelimit %d).\n"),
		       ctl->fetchsizelimit, ctl->fetchsizelimit);
	    else if (outlevel >= O_VERBOSE)
		printf(GT_("  No fetch message size limit (--fetchsizelimit 0).\n"));
	    if (NUM_NONZERO(ctl->fastuidl) && MAILBOX_PROTOCOL(ctl))
	    {
		if (ctl->fastuidl == 1)
		    printf(GT_("  Do binary search of UIDs during each poll (--fastuidl 1).\n"));
		else
		    printf(GT_("  Do binary search of UIDs during %d out of %d polls (--fastuidl %d).\n"), ctl->fastuidl - 1, ctl->fastuidl, ctl->fastuidl);
	    }
	    else if (outlevel >= O_VERBOSE)
		printf(GT_("   Do linear search of UIDs during each poll (--fastuidl 0).\n"));
	    if (NUM_NONZERO(ctl->batchlimit))
		printf(GT_("  SMTP message batch limit is %d.\n"), ctl->batchlimit);
	    else if (outlevel >= O_VERBOSE)
		printf(GT_("  No SMTP message batch limit (--batchlimit 0).\n"));
	    if (MAILBOX_PROTOCOL(ctl))
	    {
		if (NUM_NONZERO(ctl->expunge))
		    printf(GT_("  Deletion interval between expunges forced to %d (--expunge %d).\n"), ctl->expunge, ctl->expunge);
		else if (outlevel >= O_VERBOSE)
		    printf(GT_("  No forced expunges (--expunge 0).\n"));
	    }
	}
	else	/* ODMR or ETRN */
	{
	    struct idlist *idp;

	    printf(GT_("  Domains for which mail will be fetched are:"));
	    for (idp = ctl->domainlist; idp; idp = idp->next)
	    {
		printf(" %s", idp->id);
		if (!idp->val.status.mark)
		    printf(GT_(" (default)"));
	    }
	    printf("\n");
	}
	if (ctl->bsmtp)
	    printf(GT_("  Messages will be appended to %s as BSMTP\n"), visbuf(ctl->bsmtp));
	else if (ctl->mda && MAILBOX_PROTOCOL(ctl))
	    printf(GT_("  Messages will be delivered with \"%s\".\n"), visbuf(ctl->mda));
	else
	{
	    struct idlist *idp;

	    if (ctl->smtphunt)
	    {
		printf(GT_("  Messages will be %cMTP-forwarded to:"), 
		       ctl->listener);
		for (idp = ctl->smtphunt; idp; idp = idp->next)
		{
		    printf(" %s", idp->id);
		    if (!idp->val.status.mark)
			printf(GT_(" (default)"));
		}
		printf("\n");
	    }
	    if (ctl->smtpaddress)
		printf(GT_("  Host part of MAIL FROM line will be %s\n"),
		       ctl->smtpaddress);
	    if (ctl->smtpname)
		printf(GT_("  Address to be put in RCPT TO lines shipped to SMTP will be %s\n"),
		       ctl->smtpname);
	}
	if (MAILBOX_PROTOCOL(ctl))
	{
		if (ctl->antispam != (struct idlist *)NULL)
		{
		    struct idlist *idp;

		    printf(GT_("  Recognized listener spam block responses are:"));
		    for (idp = ctl->antispam; idp; idp = idp->next)
			printf(" %d", idp->val.status.num);
		    printf("\n");
		}
		else if (outlevel >= O_VERBOSE)
		    printf(GT_("  Spam-blocking disabled\n"));
	}
	if (ctl->preconnect)
	    printf(GT_("  Server connection will be brought up with \"%s\".\n"),
		   visbuf(ctl->preconnect));
	else if (outlevel >= O_VERBOSE)
	    printf(GT_("  No pre-connection command.\n"));
	if (ctl->postconnect)
	    printf(GT_("  Server connection will be taken down with \"%s\".\n"),
		   visbuf(ctl->postconnect));
	else if (outlevel >= O_VERBOSE)
	    printf(GT_("  No post-connection command.\n"));
	if (MAILBOX_PROTOCOL(ctl)) {
		if (!ctl->localnames)
		    printf(GT_("  No localnames declared for this host.\n"));
		else
		{
		    struct idlist *idp;
		    int count = 0;

		    for (idp = ctl->localnames; idp; idp = idp->next)
			++count;

		    if (count > 1 || ctl->wildcard)
			printf(GT_("  Multi-drop mode: "));
		    else
			printf(GT_("  Single-drop mode: "));

		    printf(ngettext("%d local name recognized.\n", "%d local names recognized.\n", count), count);
		    if (outlevel >= O_VERBOSE)
		    {
			for (idp = ctl->localnames; idp; idp = idp->next)
			    if (idp->val.id2)
				printf("\t%s -> %s\n", idp->id, idp->val.id2);
			    else
				printf("\t%s\n", idp->id);
			if (ctl->wildcard)
			    fputs("\t*\n", stdout);
		    }

		    if (count > 1 || ctl->wildcard)
		    {
			printf(ctl->server.dns
			       ? GT_("  DNS lookup for multidrop addresses is enabled.\n")
			       : GT_("  DNS lookup for multidrop addresses is disabled.\n"));
			if (ctl->server.dns)
			{
	       		    if (ctl->server.checkalias)
				printf(GT_("  Server aliases will be compared with multidrop addresses by IP address.\n"));
			    else
				printf(GT_("  Server aliases will be compared with multidrop addresses by name.\n"));
			}
			if (ctl->server.envelope == STRING_DISABLED)
			    printf(GT_("  Envelope-address routing is disabled\n"));
			else
			{
			    printf(GT_("  Envelope header is assumed to be: %s\n"),
				   ctl->server.envelope ? ctl->server.envelope : "Received");
			    if (ctl->server.envskip || outlevel >= O_VERBOSE)
				printf(GT_("  Number of envelope headers to be skipped over: %d\n"),
				       ctl->server.envskip);
			    if (ctl->server.qvirtual)
				printf(GT_("  Prefix %s will be removed from user id\n"),
				       ctl->server.qvirtual);
			    else if (outlevel >= O_VERBOSE) 
				printf(GT_("  No prefix stripping\n"));
			}

			if (ctl->server.akalist)
			{
			    printf(GT_("  Predeclared mailserver aliases:"));
			    for (idp = ctl->server.akalist; idp; idp = idp->next)
				printf(" %s", idp->id);
			    putchar('\n');
			}

			if (ctl->server.localdomains)
			{
			    printf(GT_("  Local domains:"));
			    for (idp = ctl->server.localdomains; idp; idp = idp->next)
				printf(" %s", idp->id);
			    putchar('\n');
			}
		    }
		}
	}
#ifdef CAN_MONITOR
	if (ctl->server.interface)
	    printf(GT_("  Connection must be through interface %s.\n"), ctl->server.interface);
	else if (outlevel >= O_VERBOSE)
	    printf(GT_("  No interface requirement specified.\n"));
	if (ctl->server.monitor)
	    printf(GT_("  Polling loop will monitor %s.\n"), ctl->server.monitor);
	else if (outlevel >= O_VERBOSE)
	    printf(GT_("  No monitor interface specified.\n"));
#endif

	if (ctl->server.plugin)
	    printf(GT_("  Server connections will be made via plugin %s (--plugin %s).\n"), ctl->server.plugin, ctl->server.plugin);
	else if (outlevel >= O_VERBOSE)
	    printf(GT_("  No plugin command specified.\n"));
	if (ctl->server.plugout)
	    printf(GT_("  Listener connections will be made via plugout %s (--plugout %s).\n"), ctl->server.plugout, ctl->server.plugout);
	else if (outlevel >= O_VERBOSE)
	    printf(GT_("  No plugout command specified.\n"));

	if (MAILBOX_PROTOCOL(ctl))
	{
	    int count;

	    if (!(count = uid_db_n_records(&ctl->oldsaved)))
		printf(GT_("  No UIDs saved from this host.\n"));
	    else
	    {
		printf(GT_("  %d UIDs saved.\n"), count);
		traverse_uid_db(&ctl->oldsaved, print_id_of, NULL);
	    }
	}

        if (ctl->server.tracepolls)
            printf(GT_("  Poll trace information will be added to the Received header.\n"));
        else if (outlevel >= O_VERBOSE)
            printf(GT_("  No poll trace information will be added to the Received header.\n"));

	switch (ctl->server.badheader) {
	    case BHREJECT:
		if (outlevel >= O_VERBOSE)
		    printf(GT_("  Messages with bad headers will be rejected.\n"));
		break;
	    case BHACCEPT:
		printf(GT_("  Messages with bad headers will be passed on.\n"));
		break;
	}

	switch (ctl->server.retrieveerror) {
	    case RE_ABORT:
		if (outlevel >= O_VERBOSE)
		    printf(GT_("  Messages with fetch body errors will cause the session to abort.\n"));
		break;
	    case RE_CONTINUE:
		printf(GT_("  Messages with fetch body errors will be skipped, the session will continue.\n"));
		break;
	    case RE_MARKSEEN:
		printf(GT_("  Messages with fetch body errors will be marked seen, the session will continue.\n"));
		break;
	}

	if (ctl->properties)
	    printf(GT_("  Pass-through properties \"%s\".\n"),
		   visbuf(ctl->properties));
    }
}

/* fetchmail.c ends here */<|MERGE_RESOLUTION|>--- conflicted
+++ resolved
@@ -133,11 +133,7 @@
 	fprintf(fp, GT_("Copyright (C) 2002, 2003 Eric S. Raymond\n"
 		   "Copyright (C) 2004 Matthias Andree, Eric S. Raymond,\n"
 		   "                   Robert M. Funk, Graham Wilson\n"
-<<<<<<< HEAD
-		   "Copyright (C) 2005 - 2006, 2010 Sunil Shetye\n"
-=======
 		   "Copyright (C) 2005 - 2006, 2010 - 2011 Sunil Shetye\n"
->>>>>>> 7ee9e083
 		   "Copyright (C) 2005 - 2011 Matthias Andree\n"
 		   ));
 	fprintf(fp, GT_("Fetchmail comes with ABSOLUTELY NO WARRANTY. This is free software, and you\n"
