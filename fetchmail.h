--- conflicted
+++ resolved
@@ -588,17 +588,11 @@
 void release_sink(struct query *);
 int close_sink(struct query *, struct msgblk *, flag);
 int open_warning_by_mail(struct query *);
-<<<<<<< HEAD
-void stuff_warning(const char *, struct query *, const char *, ... )
-    __attribute__ ((format (printf, 3, 4)))
-=======
-#if defined(HAVE_STDARG_H)
 void stuff_warning(const char *,
                    struct query *,
                    const char *pfx,
                    const char *fmt, ...)
     __attribute__ ((format (printf, 4, 5)))
->>>>>>> f287ff47
     ;
 void close_warning_by_mail(struct query *, struct msgblk *);
 void abort_message_sink(struct query *ctl);
