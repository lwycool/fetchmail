/** \file fetchmail.h  header file for fetchmail */
#ifndef _FETCHMAIL_H
#define _FETCHMAIL_H
/*
 * For license terms, see the file COPYING in this directory.
 */

#include "config.h"

#ifdef __NetBSD__
#define _NETBSD_SOURCE 1
#endif

struct addrinfo;

/* We need this for size_t */
#include <sys/types.h>

#include <sys/time.h>
#include <time.h>

#include <sys/socket.h>
#include <netdb.h>
#include <stdio.h>

<<<<<<< HEAD
=======
/* Import Trio if needed */
#if !defined(HAVE_SNPRINTF) || !defined(HAVE_VSNPRINTF)
#  include "trio/trio.h"
#endif

#include "uid_db.h"

/* We need this for strstr */
#if !defined(HAVE_STRSTR) && !defined(strstr)
char *strstr(const char *, const char *);
#endif

>>>>>>> 7b120e17
#include "fm_strl.h"

/* constants designating the various supported protocols */
#define		P_AUTO		1
#define		P_POP3		3
#define		P_APOP		4
#define		P_IMAP		6
#define		P_ETRN		7
#define		P_ODMR		8

#define		SMTP_PORT	"smtp"
#define		SMTP_PORT_NUM	25
#define		KPOP_PORT	"kpop"

#ifdef SSL_ENABLE
#define		SIMAP_PORT	993
#define		SPOP3_PORT	995
#endif

/* 
 * We need to distinguish between mailbox and mailbag protocols.
 * Under a mailbox protocol wwe're pulling mail for a speecific user.
 * Under a mailbag protocol we're fetching mail for an entire domain.
 */
#define MAILBOX_PROTOCOL(ctl)	((ctl)->server.protocol < P_ETRN)

/* authentication types */
#define		A_ANY		0	/* use the first method that works */
#define		A_PASSWORD	1	/* password authentication */
#define		A_NTLM		2	/* Microsoft NTLM protocol */
#define		A_CRAM_MD5	3	/* CRAM-MD5 shrouding (RFC2195) */
#define		A_OTP		4	/* One-time password (RFC1508) */
#define		A_KERBEROS_V5	6	/* authenticate w/ Kerberos V5 */
#define 	A_GSSAPI	7	/* authenticate with GSSAPI */
#define		A_SSH		8	/* authentication at session level */
#define		A_MSN		9	/* same as NTLM with keyword MSN */
#define		A_EXTERNAL	10	/* external authentication (client cert) */

/* some protocols or authentication types (KERBEROS, GSSAPI, SSH) don't
 * require a password */
#define NO_PASSWORD(ctl) \
    ((ctl)->server.authenticate == A_OTP \
     || (ctl)->server.authenticate == A_KERBEROS_V5 \
     || (ctl)->server.authenticate == A_GSSAPI \
     || (ctl)->server.authenticate == A_SSH \
     || (ctl)->server.authenticate == A_EXTERNAL \
     || (ctl)->server.protocol == P_ETRN)

/*
 * Definitions for buffer sizes.  We get little help on setting maxima
 * from IMAP RFCs up to 2060, so these are mostly from POP3.
 */
#define		HOSTLEN		635	/* max hostname length (RFC1123) */
#define		POPBUFSIZE	512	/* max length of response (RFC1939) */
#define		IDLEN		128	/* max length of UID (RFC1939) */

/* per RFC1939 this should be 40, but Microsoft Exchange ignores that limit */
#define		USERNAMELEN	128	/* max POP3 arg length */

/* clear a netBSD kernel parameter out of the way */ 
#undef		MSGBUFSIZE

/*
 * The RFC822 limit on message line size is just 998.  But
 * make this *way* oversized; idiot DOS-world mailers that
 * don't line-wrap properly often ship entire paragraphs as
 * lines.
 */
#define		MSGBUFSIZE	8192

#define		NAMELEN		64	/* max username length */
#define		PASSWORDLEN	64	/* max password length */
#define		DIGESTLEN	33	/* length of MD5 digest */

/* exit code values */
/* NOTE THAT PS_SUCCESS MUST ALWAYS BE 0 - SOME PARTS OF THE CODE
 * RELY ON THIS VALUE! */
#define		PS_SUCCESS	0	/* successful receipt of messages */
#define		PS_NOMAIL       1	/* no mail available */
#define		PS_SOCKET	2	/* socket I/O woes */
#define		PS_AUTHFAIL	3	/* user authorization failed */
#define		PS_PROTOCOL	4	/* protocol violation */
#define		PS_SYNTAX	5	/* command-line syntax error */
#define		PS_IOERR	6	/* bad permissions on rc file */
#define		PS_ERROR	7	/* protocol error */
#define		PS_EXCLUDE	8	/* client-side exclusion error */
#define		PS_LOCKBUSY	9	/* server responded lock busy */
#define		PS_SMTP         10      /* SMTP error */
#define		PS_DNS		11	/* fatal DNS error */
#define		PS_BSMTP	12	/* output batch could not be opened */
#define		PS_MAXFETCH	13	/* poll ended by fetch limit */
#define		PS_SERVBUSY	14	/* server is busy */
/* leave space for more codes */
#define		PS_UNDEFINED	23	/* something I hadn't thought of */
#define		PS_TRANSIENT	24	/* transient failure (internal use) */
#define		PS_REFUSED	25	/* mail refused (internal use) */
#define		PS_RETAINED	26	/* message retained (internal use) */
#define		PS_REPOLL	28	/* repoll immediately with changed parameters (internal use) */
#define		PS_IDLETIMEOUT	29	/* timeout on imap IDLE (internal use) */
#define		PS_UNTAGGED	30	/* untagged response on imap command (internal use) */

/* output noise level */
#define         O_SILENT	0	/* mute, max squelch, etc. */
#define		O_NORMAL	1	/* user-friendly */
#define		O_VERBOSE	2	/* chatty */
#define		O_DEBUG		3	/* prolix */
#define		O_MONITOR	O_VERBOSE

#define		SIZETICKER	1024	/* print 1 dot per this many bytes */

/*
 * We #ifdef this and use flag rather than bool
 * to avoid a type clash with curses.h
 */
#ifndef TRUE
#define FALSE	0
#define TRUE	1
#endif /* TRUE */
typedef	char	flag;

/* we need to use zero as a flag-uninitialized value */
#define FLAG_TRUE	2
#define FLAG_FALSE	1

/** run control data */
struct runctl
{
    char	*logfile;	/** where to write log information */
    char	*idfile;	/** where to store UID data */
    char	*pidfile;	/** where to record the PID of daemon mode processes */
    const char	*postmaster;
    char	*properties;
    int		poll_interval;	/** poll interval in seconds (daemon mode, 0 == off) */
    flag	bouncemail;
    flag	spambounce;
    flag	softbounce;
    flag	use_syslog;
    flag	invisible;
    flag	showdots;
};

/** \name idlist */
/** Dual-use entry of singly-linked list for storing id/status or id/id2
 * pairs. */
struct idlist
{
    char *id;	/**< key */
    union
    {
	struct
	{
	    int		num;
	    flag	mark;		/**< UID-index information */
        }
	status;				/**< value for id/status pairs */
	char *id2;			/**< value for id/id2 pairs */
    } val;				/**< union to store value for key \a id */
    struct idlist *next;		/**< pointer to next list element */
};

/** List of possible values for idlist::mark */
enum {
UID_UNSEEN=	0,		/**< id hasn't been seen */
UID_SEEN=	1,		/**< id was seen, but not deleted */
UID_DELETED=	2,		/**< this message has been marked deleted */
UID_EXPUNGED=	3		/**< this message has been expunged */
};
/*@}*/


struct query;

struct method		/* describe methods for protocol state machine */
{
    const char *name;		/* protocol name */
    const char *service;	/* service port (unencrypted) */
    const char *sslservice;	/* service port (SSL) */
    flag tagged;		/* if true, generate & expect command tags */
    flag delimited;		/* if true, accept "." message delimiter */
    int (*parse_response)(int, char *);
				/* response_parsing function */
    int (*getauth)(int, struct query *, char *);
				/* authorization fetcher */
    int (*getrange)(int, struct query *, const char *, int *, int *, int *);
				/* get message range to fetch */
    int (*getsizes)(int, int, int *);
				/* get sizes of messages */
    int (*getpartialsizes)(int, int, int, int *);
				/* get sizes of subset of messages */
    int (*is_old)(int, struct query *, int);
				/* check for old message */
    int (*fetch_headers)(int, struct query *, int, int *);
				/* fetch header from a given message */
    int (*fetch_body)(int, struct query *, int, int *);
				/* fetch a given message */
    int (*trail)(int, struct query *, const char *);
				/* eat trailer of a message */
    int (*delete_msg)(int, struct query *, int);
				/* delete method */
    int (*mark_seen)(int, struct query *, int);
				/* mark as seen method */
    int (*end_mailbox_poll)(int, struct query *);
				/* end-of-mailbox processing */
    int (*logout_cmd)(int, struct query *);
				/* logout command */
    flag retry;			/* can getrange poll for new messages? */
};

enum badheader { BHREJECT = 0, BHACCEPT };

struct hostdata		/* shared among all user connections to given server */
{
    /* rc file data */
    char *pollname;			/* poll label of host */
    char *via;				/* "true" server name if non-NULL */
    struct idlist *akalist;		/* server name first, then akas */
    struct idlist *localdomains;	/* list of pass-through domains */
    int protocol;			/* protocol type */
    const char *service;		/* service name */
    int interval;			/* # cycles to skip between polls */
    int authenticate;			/* authentication mode to try */
    int timeout;			/* inactivity timout in seconds */
    char *envelope;			/* envelope address list header */
    int envskip;			/* skip to numbered envelope header */
    char *qvirtual;			/* prefix removed from local user id */
    flag skip;				/* suppress poll in implicit mode? */
    flag dns;				/* do DNS lookup on multidrop? */
    flag uidl;				/* use RFC1725 UIDLs? */
#ifdef SDPS_ENABLE
    flag sdps;				/* use Demon Internet SDPS *ENV */
#endif /* SDPS_ENABLE */
    flag checkalias;			/* resolve aliases by comparing IPs? */
    flag tracepolls;			/* if TRUE, add poll trace info to Received */
    char *principal;			/* Kerberos principal for mail service */
    char *esmtp_name, *esmtp_password;	/* ESMTP AUTH information */
    enum badheader badheader;		/* bad-header {pass|reject} */

#if defined(linux) || defined(__FreeBSD__)
#define CAN_MONITOR
#endif

#ifdef CAN_MONITOR
    char *interface;
    char *monitor;
    int  monitor_io;
    struct interface_pair_s *interface_pair;
#endif

    char *plugin,*plugout;

    /* computed for internal use */
    const struct method *base_protocol;	/* relevant protocol method table */
    int poll_count;			/* count of polls so far */
    char *queryname;			/* name to attempt DNS lookup on */
    char *truename;			/* "true name" of server host */
    struct sockaddr *trueaddr;		/* IP address of truename */
    size_t trueaddr_len;		/* size of trueaddr data */
    struct hostdata *lead_server;	/* ptr to lead query for this server */
    int esmtp_options;
    int workarounds;			/* track which workarounds the user was warned about */
};

/*
 * bit flags to set in workarounds after the corresponding warning,
 * which we assume to be server-specific, has been printed,
 * so we don't spam our users in daemon mode.
 */
#define WKA_TOP (1L << 0)		/* Maillennium TOP -> RETR override warning */

struct query
{
    /* mailserver connection controls */
    struct hostdata server;

    /* per-user data */
    struct idlist *localnames;	/* including calling user's name */
    int wildcard;		/* should unmatched names be passed through */
    char *remotename;		/* remote login name to use */
    char *password;		/* remote password to use */
    struct idlist *mailboxes;	/* list of mailboxes to check */

    /* per-forwarding-target data */
    struct idlist *smtphunt;	/* list of SMTP hosts to try forwarding to */
    struct idlist *domainlist;	/* domainlist to fetch from */
    char *smtpaddress;		/* address to force in RCPT TO */ 
    char *smtpname;             /* full RCPT TO name, including domain */
    struct idlist *antispam;	/* list of listener's antispam response */
    const char *mda;		/* local MDA to pass mail to */
    char *bsmtp;		/* BSMTP output file */
    char listener;		/* what's the listener's wire protocol? */
#define SMTP_MODE	'S'
#define LMTP_MODE	'L'
    char *preconnect;		/* pre-connection command to execute */
    char *postconnect;		/* post-connection command to execute */

    /* per-user control flags */
    flag keep;			/* if TRUE, leave messages undeleted */
    flag fetchall;		/* if TRUE, fetch all (not just unseen) */
    flag flush;			/* if TRUE, delete messages already seen */
    flag limitflush;		/* if TRUE, delete oversized mails */
    flag rewrite;		/* if TRUE, canonicalize recipient addresses */
    flag stripcr;		/* if TRUE, strip CRs in text */
    flag forcecr;		/* if TRUE, force CRs before LFs in text */
    flag pass8bits;		/* if TRUE, ignore Content-Transfer-Encoding */
    flag dropstatus;		/* if TRUE, drop Status lines in mail */
    flag dropdelivered;         /* if TRUE, drop Delivered-To lines in mail */
    flag mimedecode;		/* if TRUE, decode MIME-armored messages */
    flag idle;			/* if TRUE, idle after each poll */
    int	limit;			/* limit size of retrieved messages */
    int warnings;		/* size warning interval */
    int	fetchlimit;		/* max # msgs to get in single poll */
    int fetchsizelimit;		/* max # msg sizes to get in a request */
    int fastuidl;		/* do binary search for new UIDLs? */
    int fastuidlcount;		/* internal count for frequency of binary search */
    int	batchlimit;		/* max # msgs to pass in single SMTP session */
    int	expunge;		/* max # msgs to pass between expunges */
    flag use_ssl;		/* use SSL encrypted session */
    char *sslkey;		/* optional SSL private key file */
    char *sslcert;		/* optional SSL certificate file */
    char *sslproto;		/** force transport protocol (ssl2|ssl3|ssl23|tls1) - if NULL,
				  use ssl23 for SSL and opportunistic tls1 for non-SSL connections. */
    char *sslcertfile;		/* Trusted certificate file for checking the server cert */
    char *sslcertpath;		/* Trusted certificate directory for checking the server cert */
    flag sslcertck;		/* Strictly check the server cert. */
    char *sslcommonname;	/* CommonName to expect from server */
    char *sslfingerprint;	/* Fingerprint to check against */
    char *properties;		/* passthrough properties for extensions */

    /* internal use -- per-poll state */
    flag active;		/* should we actually poll this server? */
    char *destaddr;		/* destination host for this query */
    int errcount;		/* count transient errors in last pass */
    int authfailcount;		/* count of authorization failures */
    int wehaveauthed;		/* We've managed to logon at least once! */
    int wehavesentauthnote;	/* We've sent an authorization failure note */
    int wedged;			/* wedged by auth failures or timeouts? */
    char *smtphost;		/* actual SMTP host we connected to */
    char smtphostmode;		/* what's the actual SMTP host's wire protocol? */
    int smtp_socket;		/* socket descriptor for SMTP connection */
    unsigned int uid;		/* UID of user to deliver to */
    struct idlist *skipped;	/* messages skipped on the mail server */
    struct uid_db oldsaved, newsaved;
    char lastdigest[DIGESTLEN];	/* last MD5 hash seen on this connection */
    char *folder;		/* folder currently being polled */

    /* internal use -- per-message state */
    int mimemsg;		/* bitmask indicating MIME body-type */
    unsigned char digest[DIGESTLEN];	/* md5 digest buffer */

    /* internal use -- housekeeping */
    struct query *next;		/* next query control block in chain */
};

struct msgblk			/* message header parsed for open_sink() */
{
    char   		*headers;	/* raw message headers */
    struct idlist	*recipients;	/* addressees */
    char		return_path[HOSTLEN + USERNAMELEN + 4]; 
    int			msglen;
    int			reallen;
};


/*
 * Numeric option handling.  Numeric option value of zero actually means
 * it's unspecified.  Value less than zero is zero.  The reason for this
 * screwy encoding is so we can zero out an option block in order to set the
 * numeric flags in it to unspecified.
 */
#define NUM_VALUE_IN(n)		(((n) == 0) ? -1 : (n))
#define NUM_VALUE_OUT(n)	(((n) < 0) ? 0 : (n))
#define NUM_NONZERO(n)		((n) > 0)
#define NUM_ZERO(n)		((n) < 0)
#define NUM_SPECIFIED(n)	((n) != 0)

#define MULTIDROP(ctl)		((ctl)->wildcard || \
				 ((ctl)->localnames && (ctl)->localnames->next))

/*
 * Note: tags are generated with an a%04d format from a 1-origin
 * integer sequence number.  Length 4 permits transaction numbers
 * up to 9999, so we force rollover with % 10000.  There's no special
 * reason for this format other than to look like the exmples in the
 * IMAP RFCs.
 */
#define TAGLEN	6		/* 'a' + 4 digits + NUL */
extern char tag[TAGLEN];
#define TAGMOD	10000

/* list of hosts assembled from run control file and command line */
extern struct query cmd_opts, *querylist;

/* what's returned by envquery */
extern void envquery(int, char **);

/* controls the detail level of status/progress messages written to stderr */
extern int outlevel;    	/* see the O_.* constants above */
extern int yydebug;		/* enable parse debugging */

/* these get computed */
extern int batchcount;		/* count of messages sent in current batch */
extern flag peek_capable;	/* can we read msgs without setting seen? */

/* miscellaneous global controls */
extern struct runctl run;	/* global controls for this run */
extern flag nodetach;		/* if TRUE, don't detach daemon process */
extern flag quitmode;		/* if --quit was set */
extern int  quitind;		/* optind after position of last --quit option */
extern flag check_only;		/* if --check was set */
extern char *rcfile;		/* path name of rc file */
extern int linelimit;		/* limit # lines retrieved per site */
extern flag versioninfo;	/* emit only version info */
extern char *user;		/* name of invoking user */
extern char *home;		/* home directory of invoking user */
extern char *fmhome;		/* fetchmail home directory */
extern int pass;		/* number of re-polling pass */
extern flag configdump;		/* dump control blocks as Python dictionary */
extern const char *fetchmailhost; /* either "localhost" or an FQDN */
extern int suppress_tags;	/* suppress tags in tagged protocols? */
extern char shroud[PASSWORDLEN*2+3];	/* string to shroud in debug output */
#ifdef SDPS_ENABLE
extern char *sdps_envfrom;
extern char *sdps_envto;
#endif /* SDPS_ENABLE */

extern const char *iana_charset;	/* IANA assigned charset name */

/* from/for ucs/norm_charmap.c */
#include "ucs/norm_charmap.h"

/* prototypes for globally callable functions */

/* from /usr/include/sys/cdefs.h */
#if !defined __GNUC__
# define __attribute__(xyz)    /* Ignore. */
#endif

/* error.c: Error reporting */
void report_init(int foreground);
 /** Flush partial message, suppress program name tag for next report printout. */
void report_flush(FILE *fp);
void report (FILE *fp, const char *format, ...)
    __attribute__ ((format (printf, 2, 3)))
    ;
void report_build (FILE *fp, const char *format, ...)
    __attribute__ ((format (printf, 2, 3)))
    ;
void report_complete (FILE *fp, const char *format, ...)
    __attribute__ ((format (printf, 2, 3)))
    ;
void report_at_line (FILE *fp, int, const char *, unsigned int, const char *, ...)
    __attribute__ ((format (printf, 5, 6)))
    ;

/* driver.c -- main driver loop */
void set_timeout(int);
int is_idletimeout(void);
void resetidletimeout(void);
int do_protocol(struct query *, const struct method *);

/* transact.c: transaction support */
void init_transact(const struct method *);
int readheaders(int sock,
		       long fetchlen,
		       long reallen,
		       struct query *ctl,
		       int num,
		       flag *suppress_readbody);
int readbody(int sock, struct query *ctl, flag forward, int len);
void gen_send(int sock, const char *, ... )
    __attribute__ ((format (printf, 2, 3)))
    ;
int gen_recv(int sock, char *buf, int size);
int gen_transact(int sock, const char *, ... )
    __attribute__ ((format (printf, 2, 3)))
    ;
extern struct msgblk msgblk;

/* use these to track what was happening when the nonresponse timer fired */
#define GENERAL_WAIT	0	/* unknown wait type */
#define OPEN_WAIT	1	/* waiting from mailserver open */
#define SERVER_WAIT	2	/* waiting for mailserver response */
#define LISTENER_WAIT	3	/* waiting for listener initialization */
#define FORWARDING_WAIT	4	/* waiting for listener response */
extern int phase;

/* response hooks can use this to identify the query stage */
#define STAGE_GETAUTH	0
#define STAGE_GETRANGE	1
#define STAGE_GETSIZES	2
#define STAGE_FETCH	3
#define STAGE_IDLE	4
#define STAGE_LOGOUT	5
extern int stage;

extern int mytimeout;

/* mark values for name lists */
#define XMIT_ACCEPT	1	/* accepted; matches local domain or name */
#define XMIT_REJECT	2	/* rejected; no match */
#define XMIT_RCPTBAD	3	/* SMTP listener rejected the name */ 

/* idle.c */
int interruptible_idle(int interval);
extern volatile int lastsig;

/* sink.c: forwarding */
void smtp_close(struct query *, int);
int smtp_open(struct query *);
int smtp_setup(struct query *);
char *rcpt_address(struct query *, const char *, int);
int stuffline(struct query *, char *);
int open_sink(struct query*, struct msgblk *, int*, int*);
void release_sink(struct query *);
int close_sink(struct query *, struct msgblk *, flag);
int open_warning_by_mail(struct query *);
void stuff_warning(const char *, struct query *, const char *, ... )
    __attribute__ ((format (printf, 3, 4)))
    ;
void close_warning_by_mail(struct query *, struct msgblk *);

/* rfc822.c: RFC822 header parsing */
char *reply_hack(char *, const char *, size_t *);
char *nxtaddr(const char *);

/* uid.c: UID support */
extern int dofastuidl;
void initialize_saved_lists(struct query *hostlist, const char *idfile);
void expunge_uids(struct query *ctl);
void uid_swap_lists(struct query *ctl);
void uid_discard_new_list(struct query *ctl);
void uid_reset_num(struct query *ctl);
void write_saved_lists(struct query *hostlist, const char *idfile);

/* idlist.c */
struct idlist *save_str(struct idlist **idl, const char *str, flag status);
void free_str_list(struct idlist **idl);
void save_str_pair(struct idlist **idl, const char *str1, const char *str2);
struct idlist *str_in_list(struct idlist **idl, const char *str, const flag caseblind);
int str_nr_in_list(struct idlist **idl, const char *str);
int str_nr_last_in_list(struct idlist **idl, const char *str);
void str_set_mark(struct idlist **idl, const char *str, const flag val);
int count_list(struct idlist **idl);
char *str_from_nr_list(struct idlist **idl, long number);
char *str_find(struct idlist **idl, long number);
struct idlist *id_find(struct idlist **idl, long number);
char *idpair_find(struct idlist **idl, const char *id);
int delete_str(struct idlist **idl, long num);
struct idlist *copy_str_list(struct idlist *idl);
void append_str_list(struct idlist **idl, struct idlist **nidl);

/* rcfile_y.y */
int prc_parse_file(const char *, const flag);
int prc_filecheck(const char *, const flag);

/* base64.c */
void to64frombits(char *, const void *, int);
int from64tobits(void *, const char *, int maxlen);

/* unmime.c */
/* Bit-mask returned by MimeBodyType */
#define MSG_IS_7BIT       0x01
#define MSG_IS_8BIT       0x02
#define MSG_NEEDS_DECODE  0x80
extern void UnMimeHeader(char *buf);
extern int  MimeBodyType(char *hdrs, int WantDecode);
extern int  UnMimeBodyline(char **buf, flag delimited, flag issoftline);

/* interface.c */
void interface_init(void);
void interface_parse(char *, struct hostdata *);
void interface_note_activity(struct hostdata *);
int interface_approve(struct hostdata *, flag domonitor);

#include "xmalloc.h"

/* protocol driver and methods */
int doPOP3 (struct query *);
int doIMAP (struct query *);
int doETRN (struct query *);
int doODMR (struct query *);

/* authentication functions */
int do_cram_md5(int sock, const char *command, struct query *ctl, const char *strip);
int do_rfc1731(int sock, const char *command, const char *truename);
int check_gss_creds(const char *service, const char *hostname);
int do_gssauth(int sock, const char *command, const char *service, const char *hostname, const char *username);
int do_otp(int sock, const char *command, struct query *ctl);

/* miscellanea */

/* these should be of size PATH_MAX */
extern char currentwd[1024], rcfiledir[1024];

struct query *hostalloc(struct query *); 
int parsecmdline (int, char **, struct runctl *, struct query *);
char *prependdir (const char *, const char *);
char *MD5Digest (unsigned const char *);
void hmac_md5 (const unsigned char *, size_t, const unsigned char *, size_t, unsigned char *, size_t);
int POP3_auth_rpa(char *, char *, int socket);
typedef void (*SIGHANDLERTYPE) (int);
void deal_with_sigchld(void);
void null_signal_handler(int sig);
SIGHANDLERTYPE set_signal_handler(int sig, SIGHANDLERTYPE handler);
int daemonize(const char *);
char *fm_getpassword(char *);
void escapes(const char *, char *);
char *visbuf(const char *);
const char *showproto(int);
void dump_config(struct runctl *runp, struct query *querylist);
int is_host_alias(const char *, struct query *, struct addrinfo **);

extern struct addrinfo *ai0, *ai1;

/** Try to obtain fully qualified hostname of current host. Exit with
 * PS_DNS if \a required is true and there is a DNS error. Exit with
 * PS_DNS if gethostname() fails, independent of the value of \a
 * required.
 * \return
 * - fully qualified hostname if \a required is non-zero.
 * - unqualified or fully qualified hostname if \a required is zero (0).
 */
char *host_fqdn(int required /** exit with PS_DNS if the name cannot be qualified */);
char *rfc822timestamp(void);
flag is_a_file(int);
char *rfc2047e(const char*, const char *);

void yyerror(const char *);
int yylex(void);

#define STRING_DISABLED	(char *)-1
#define STRING_DUMMY	""

#ifndef HAVE_STPCPY
char *stpcpy(char *, const char*);
#endif

#ifdef __CYGWIN__
#define ROOT_UID 18
#else /* !__CYGWIN__ */
#define ROOT_UID 0
#endif /* __CYGWIN__ */

extern int mailserver_socket_temp;
extern const char *program_name;

/* POSIX space characters,
 * <tab>;<newline>;<vertical-tab>;<form-feed>;<carriage-return>;<space> */
#define POSIX_space "\t\n\v\f\r "

/** Resolve the a TCP service name or a string containing only a decimal
 * positive integer to a port number. Returns -1 for error. */
int servport(const char *service);

#ifndef HAVE_GETNAMEINFO
# define NI_NUMERICHOST	1
# define NI_NUMERICSERV	2
# define NI_NOFQDN	4
# define NI_NAMEREQD	8
# define NI_DGRAM	16
#endif

int fm_getaddrinfo(const char *node, const char *serv, const struct addrinfo *hints, struct addrinfo **res);
void fm_freeaddrinfo(struct addrinfo *ai);

/* prototypes from tls.c */
int maybe_tls(struct query *ctl);
int must_tls(struct query *ctl);

/* prototype from rfc822valid.c */
int rfc822_valid_msgid(const unsigned char *);

/* prototype from x509_name_match.c */
int name_match(const char *p1, const char *p2);

/* prototype from ntlmsubr.c */
#ifdef NTLM_ENABLE
int ntlm_helper(int sock, struct query *ctl, const char *protocol);
#endif

/* macro to determine if we want to spam progress to stdout */
#define want_progress() \
	((outlevel >= O_VERBOSE || (outlevel > O_SILENT && run.showdots)) \
	&& !run.use_syslog \
	&& (run.showdots || !is_a_file(1)))

#endif
/* fetchmail.h ends here */<|MERGE_RESOLUTION|>--- conflicted
+++ resolved
@@ -23,22 +23,9 @@
 #include <netdb.h>
 #include <stdio.h>
 
-<<<<<<< HEAD
-=======
-/* Import Trio if needed */
-#if !defined(HAVE_SNPRINTF) || !defined(HAVE_VSNPRINTF)
-#  include "trio/trio.h"
-#endif
+#include "fm_strl.h"
 
 #include "uid_db.h"
-
-/* We need this for strstr */
-#if !defined(HAVE_STRSTR) && !defined(strstr)
-char *strstr(const char *, const char *);
-#endif
-
->>>>>>> 7b120e17
-#include "fm_strl.h"
 
 /* constants designating the various supported protocols */
 #define		P_AUTO		1
